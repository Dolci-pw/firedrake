pipeline {
  agent {
    docker {
      image 'firedrakeproject/firedrake-env:latest'
      label 'firedrakeproject'
      args '-v /var/run/docker.sock:/var/run/docker.sock'
      alwaysPull true
    }
  }
  environment {
    FIREDRAKE_CI_TESTS = "1"
    DOCKER_CREDENTIALS = credentials('f52ccab9-5250-4b17-9fb6-c3f1ebdcc986')
    PETSC_CONFIGURE_OPTIONS = "--with-make-np=11"
  }
  stages {
    stage('Clean') {
      steps {
        sh 'git clean -fdx'
        dir('tmp') {
          deleteDir()
        }
      }
    }
    stage('Build') {
      steps {
        sh 'mkdir tmp'
        dir('tmp') {
          timestamps {
<<<<<<< HEAD
            sh '../scripts/firedrake-install --package-branch fiat cyrus-serendipity --package-branch ufl cyrus-serendipity --disable-ssh --minimal-petsc --slepc --documentation-dependencies --install thetis --install gusto --install icepack --install pyadjoint --no-package-manager || (cat firedrake-install.log && /bin/false)'
=======
            sh '../scripts/firedrake-install --disable-ssh --minimal-petsc --slepc --documentation-dependencies --install thetis --install gusto --install icepack --install irksome --no-package-manager || (cat firedrake-install.log && /bin/false)'
          }
        }
      }
    }
    stage('Setup') {
      steps {
        dir('tmp') {
          timestamps {
            sh '''
. ./firedrake/bin/activate
python $(which firedrake-clean)
python -m pip install pytest-cov pytest-xdist
python -m pip list
'''
>>>>>>> 7f4b1f26
          }
        }
      }
    }
    stage('Test') {
      parallel {
        stage('Test Firedrake') {
          steps {
            dir('tmp') {
              timestamps {
                sh '''
. ./firedrake/bin/activate
cd firedrake/src/firedrake
python -m pytest --durations=200 -n 11 --cov firedrake -v tests
'''
              }
            }
          }
        }
        stage('Test pyadjoint'){
          steps {
            dir('tmp') {
              timestamps {
                sh '''
. ./firedrake/bin/activate
cd firedrake/src/pyadjoint; python -m pytest -v tests/firedrake_adjoint
'''
              }
            }
          }
        }
      }
    }
    stage('Post-test') {
      parallel {
        stage('Test build documentation') {
          steps {
            dir('tmp') {
              timestamps {
                sh '''
. ./firedrake/bin/activate
echo $PATH
echo $VIRTUAL_ENV
ls $VIRTUAL_ENV/bin
firedrake-preprocess-bibtex --validate firedrake/src/firedrake/docs/source/_static/bibliography.bib
firedrake-preprocess-bibtex --validate firedrake/src/firedrake/docs/source/_static/firedrake-apps.bib
cd firedrake/src/firedrake/docs; make html
'''
              }
            }
          }
        }
        stage('Zenodo API canary') {
          steps {
            timestamps {
              sh 'scripts/firedrake-install --test-doi-resolution || (cat firedrake-install.log && /bin/false)'
            }
          }
        }
        stage('Lint') {
          steps {
            dir('tmp') {
              timestamps {
                sh '''
. ./firedrake/bin/activate
python -m pip install flake8
cd firedrake/src/firedrake
make lint
'''
              }
            }
          }
        }
      }
    }
    stage('Docker'){
      when {
        branch 'master'
      }
      steps {
        sh '''
sudo docker login -u $DOCKER_CREDENTIALS_USR -p $DOCKER_CREDENTIALS_PSW
sudo docker build -t firedrakeproject/firedrake-env:latest -f docker/Dockerfile.env .
sudo docker push firedrakeproject/firedrake-env:latest
sudo docker build --no-cache --build-arg PETSC_CONFIGURE_OPTIONS -t firedrakeproject/firedrake-vanilla:latest -f docker/Dockerfile.vanilla .
sudo docker push firedrakeproject/firedrake-vanilla:latest
sudo docker build --no-cache --build-arg PETSC_CONFIGURE_OPTIONS -t firedrakeproject/firedrake:latest -f docker/Dockerfile.firedrake .
sudo docker push firedrakeproject/firedrake:latest
sudo docker build --no-cache -t firedrakeproject/firedrake-notebooks:latest -f docker/Dockerfile.jupyter .
sudo docker push firedrakeproject/firedrake-notebooks:latest
'''
      }
    }
  }
}<|MERGE_RESOLUTION|>--- conflicted
+++ resolved
@@ -26,10 +26,7 @@
         sh 'mkdir tmp'
         dir('tmp') {
           timestamps {
-<<<<<<< HEAD
-            sh '../scripts/firedrake-install --package-branch fiat cyrus-serendipity --package-branch ufl cyrus-serendipity --disable-ssh --minimal-petsc --slepc --documentation-dependencies --install thetis --install gusto --install icepack --install pyadjoint --no-package-manager || (cat firedrake-install.log && /bin/false)'
-=======
-            sh '../scripts/firedrake-install --disable-ssh --minimal-petsc --slepc --documentation-dependencies --install thetis --install gusto --install icepack --install irksome --no-package-manager || (cat firedrake-install.log && /bin/false)'
+            sh '../scripts/firedrake-install --package-branch fiat bdmc --package-branch tsfc bdmc --package-branch FInAT bdmc --disable-ssh --minimal-petsc --slepc --documentation-dependencies --install thetis --install gusto --install icepack --install irksome --no-package-manager || (cat firedrake-install.log && /bin/false)'
           }
         }
       }
@@ -44,7 +41,6 @@
 python -m pip install pytest-cov pytest-xdist
 python -m pip list
 '''
->>>>>>> 7f4b1f26
           }
         }
       }
