from distutils.core import setup
from glob import glob
from os import environ as env, path
from Cython.Distutils import build_ext
import os
import sys
import numpy as np
import petsc4py
<<<<<<< HEAD
from firedrake_configuration import get_config

try:
    from Cython.Distutils.extension import Extension
    config = get_config()
    complex_mode = config['options'].get('complex', False)
except ImportError:
    # No Cython Extension means no complex mode!
    from distutils.extension import Extension
    complex_mode = False
=======
import versioneer
>>>>>>> a7383a4f


def get_petsc_dir():
    try:
        petsc_dir = os.environ["PETSC_DIR"]
        petsc_arch = os.environ.get("PETSC_ARCH", "")
    except KeyError:
        try:
            petsc_dir = os.path.join(os.environ["VIRTUAL_ENV"], "src", "petsc")
            petsc_arch = "default"
        except KeyError:
            sys.exit("""Error: Firedrake venv not active.""")

    return (petsc_dir, path.join(petsc_dir, petsc_arch))


cmdclass = versioneer.get_cmdclass()
cmdclass['build_ext'] = build_ext

if "clean" in sys.argv[1:]:
    # Forcibly remove the results of Cython.
    for dirname, dirs, files in os.walk("firedrake"):
        for f in files:
            base, ext = os.path.splitext(f)
            if (ext in (".c", ".cpp") and base + ".pyx" in files
                or ext == ".so"):
                os.remove(os.path.join(dirname, f))

cythonfiles = [("dmplex", ["petsc"]),
               ("extrusion_numbering", ["petsc"]),
               ("hdf5interface", ["petsc"]),
               ("mgimpl", ["petsc"]),
               ("patchimpl", ["petsc"]),
               ("spatialindex", ["spatialindex_c"]),
               ("supermeshimpl", ["supermesh", "petsc"])]


petsc_dirs = get_petsc_dir()
include_dirs = [np.get_include(), petsc4py.get_include()]
include_dirs += ["%s/include" % d for d in petsc_dirs]

dirs = (sys.prefix, *petsc_dirs)
link_args = ["-L%s/lib" % d for d in dirs] + ["-Wl,-rpath,%s/lib" % d for d in dirs]

extensions = [Extension("firedrake.cython.{}".format(ext),
                        sources=[os.path.join("firedrake", "cython", "{}.pyx".format(ext))],
                        include_dirs=include_dirs,
                        libraries=libs,
                        extra_link_args=link_args) for (ext, libs) in cythonfiles]
if 'CC' not in env:
    env['CC'] = "mpicc"


setup(name='firedrake',
      version=versioneer.get_version(),
      cmdclass=cmdclass,
      description="""Firedrake is an automated system for the portable solution
          of partial differential equations using the finite element method
          (FEM)""",
      author="Imperial College London and others",
      author_email="firedrake@imperial.ac.uk",
      url="http://firedrakeproject.org",
      packages=["firedrake", "firedrake.mg", "firedrake.slope_limiter",
                "firedrake.matrix_free", "firedrake.preconditioners",
                "firedrake.cython",
                "firedrake.slate", "firedrake.slate.slac", "firedrake.slate.static_condensation",
                "firedrake_configuration", "firedrake_citations"],
      package_data={"firedrake": ["evaluate.h",
                                  "locate.c",
                                  "icons/*.png"]},
      scripts=glob('scripts/*'),
<<<<<<< HEAD
      ext_modules=[Extension('firedrake.dmplex',
                             sources=dmplex_sources,
                             include_dirs=include_dirs,
                             libraries=["petsc"],
                             extra_link_args=["-L%s/lib" % d for d in petsc_dirs] +
                             ["-Wl,-rpath,%s/lib" % d for d in petsc_dirs] +
                             ["-Wl,-rpath,%s/lib" % sys.prefix],
                             cython_compile_time_env={'COMPLEX': complex_mode}),
                   Extension('firedrake.extrusion_numbering',
                             sources=extnum_sources,
                             include_dirs=include_dirs,
                             libraries=["petsc"],
                             extra_link_args=["-L%s/lib" % d for d in petsc_dirs] +
                             ["-Wl,-rpath,%s/lib" % d for d in petsc_dirs] +
                             ["-Wl,-rpath,%s/lib" % sys.prefix]),
                   Extension('firedrake.hdf5interface',
                             sources=h5iface_sources,
                             include_dirs=include_dirs,
                             libraries=["petsc"],
                             extra_link_args=["-L%s/lib" % d for d in petsc_dirs] +
                             ["-Wl,-rpath,%s/lib" % d for d in petsc_dirs] +
                             ["-Wl,-rpath,%s/lib" % sys.prefix]),
                   Extension('firedrake.spatialindex',
                             sources=spatialindex_sources,
                             include_dirs=[np.get_include(),
                                           "%s/include" % sys.prefix],
                             libraries=["spatialindex_c"],
                             extra_link_args=["-L%s/lib" % sys.prefix,
                                              "-Wl,-rpath,%s/lib" % sys.prefix]),
                   Extension('firedrake.supermeshimpl',
                             sources=supermesh_sources,
                             include_dirs=include_dirs,
                             libraries=["supermesh", "petsc"],
                             extra_link_args=["-L%s/lib" % d for d in petsc_dirs]
                             + ["-L%s/lib" % sys.prefix]
                             + ["-Wl,-rpath,%s/lib" % d for d in petsc_dirs]
                             + ["-Wl,-rpath,%s/lib" % sys.prefix]),
                   Extension('firedrake.mg.impl',
                             sources=mg_sources,
                             include_dirs=include_dirs,
                             libraries=["petsc"],
                             extra_link_args=["-L%s/lib" % d for d in petsc_dirs] +
                             ["-Wl,-rpath,%s/lib" % d for d in petsc_dirs] +
                             ["-Wl,-rpath,%s/lib" % sys.prefix])])
=======
      ext_modules=extensions)
>>>>>>> a7383a4f
<|MERGE_RESOLUTION|>--- conflicted
+++ resolved
@@ -6,7 +6,8 @@
 import sys
 import numpy as np
 import petsc4py
-<<<<<<< HEAD
+import versioneer
+
 from firedrake_configuration import get_config
 
 try:
@@ -17,9 +18,6 @@
     # No Cython Extension means no complex mode!
     from distutils.extension import Extension
     complex_mode = False
-=======
-import versioneer
->>>>>>> a7383a4f
 
 
 def get_petsc_dir():
@@ -48,13 +46,13 @@
                 or ext == ".so"):
                 os.remove(os.path.join(dirname, f))
 
-cythonfiles = [("dmplex", ["petsc"]),
-               ("extrusion_numbering", ["petsc"]),
-               ("hdf5interface", ["petsc"]),
-               ("mgimpl", ["petsc"]),
-               ("patchimpl", ["petsc"]),
-               ("spatialindex", ["spatialindex_c"]),
-               ("supermeshimpl", ["supermesh", "petsc"])]
+cythonfiles = [("dmplex", ["petsc"], {'COMPLEX': complex_mode}),
+               ("extrusion_numbering", ["petsc"], {}),
+               ("hdf5interface", ["petsc"], {}),
+               ("mgimpl", ["petsc"], {}),
+               ("patchimpl", ["petsc"], {}),
+               ("spatialindex", ["spatialindex_c"], {}),
+               ("supermeshimpl", ["supermesh", "petsc"], {})]
 
 
 petsc_dirs = get_petsc_dir()
@@ -68,7 +66,8 @@
                         sources=[os.path.join("firedrake", "cython", "{}.pyx".format(ext))],
                         include_dirs=include_dirs,
                         libraries=libs,
-                        extra_link_args=link_args) for (ext, libs) in cythonfiles]
+                        extra_link_args=link_args,
+                        cython_compile_time_env=compile_time_env) for (ext, libs, compile_time_env) in cythonfiles]
 if 'CC' not in env:
     env['CC'] = "mpicc"
 
@@ -91,51 +90,4 @@
                                   "locate.c",
                                   "icons/*.png"]},
       scripts=glob('scripts/*'),
-<<<<<<< HEAD
-      ext_modules=[Extension('firedrake.dmplex',
-                             sources=dmplex_sources,
-                             include_dirs=include_dirs,
-                             libraries=["petsc"],
-                             extra_link_args=["-L%s/lib" % d for d in petsc_dirs] +
-                             ["-Wl,-rpath,%s/lib" % d for d in petsc_dirs] +
-                             ["-Wl,-rpath,%s/lib" % sys.prefix],
-                             cython_compile_time_env={'COMPLEX': complex_mode}),
-                   Extension('firedrake.extrusion_numbering',
-                             sources=extnum_sources,
-                             include_dirs=include_dirs,
-                             libraries=["petsc"],
-                             extra_link_args=["-L%s/lib" % d for d in petsc_dirs] +
-                             ["-Wl,-rpath,%s/lib" % d for d in petsc_dirs] +
-                             ["-Wl,-rpath,%s/lib" % sys.prefix]),
-                   Extension('firedrake.hdf5interface',
-                             sources=h5iface_sources,
-                             include_dirs=include_dirs,
-                             libraries=["petsc"],
-                             extra_link_args=["-L%s/lib" % d for d in petsc_dirs] +
-                             ["-Wl,-rpath,%s/lib" % d for d in petsc_dirs] +
-                             ["-Wl,-rpath,%s/lib" % sys.prefix]),
-                   Extension('firedrake.spatialindex',
-                             sources=spatialindex_sources,
-                             include_dirs=[np.get_include(),
-                                           "%s/include" % sys.prefix],
-                             libraries=["spatialindex_c"],
-                             extra_link_args=["-L%s/lib" % sys.prefix,
-                                              "-Wl,-rpath,%s/lib" % sys.prefix]),
-                   Extension('firedrake.supermeshimpl',
-                             sources=supermesh_sources,
-                             include_dirs=include_dirs,
-                             libraries=["supermesh", "petsc"],
-                             extra_link_args=["-L%s/lib" % d for d in petsc_dirs]
-                             + ["-L%s/lib" % sys.prefix]
-                             + ["-Wl,-rpath,%s/lib" % d for d in petsc_dirs]
-                             + ["-Wl,-rpath,%s/lib" % sys.prefix]),
-                   Extension('firedrake.mg.impl',
-                             sources=mg_sources,
-                             include_dirs=include_dirs,
-                             libraries=["petsc"],
-                             extra_link_args=["-L%s/lib" % d for d in petsc_dirs] +
-                             ["-Wl,-rpath,%s/lib" % d for d in petsc_dirs] +
-                             ["-Wl,-rpath,%s/lib" % sys.prefix])])
-=======
-      ext_modules=extensions)
->>>>>>> a7383a4f
+      ext_modules=extensions)