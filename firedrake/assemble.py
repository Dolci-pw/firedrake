--- conflicted
+++ resolved
@@ -17,11 +17,8 @@
 from firedrake import utils
 from firedrake.slate import slate
 from firedrake.slate import slac
-<<<<<<< HEAD
 from firedrake.pointwise_operators import AbstractPointwiseOperator
-=======
 from firedrake.bcs import DirichletBC, EquationBCSplit
->>>>>>> 22247886
 
 __all__ = ["assemble"]
 
@@ -407,20 +404,15 @@
     # boundary conditions provided are the ones we want.  It therefore
     # is only used inside residual and jacobian assembly.
 
-<<<<<<< HEAD
-    def thunk(bcs):
-
-        # If there are any PointwiseOperators, evaluate them now.
-        for c in coefficients:
-            if isinstance(c, AbstractPointwiseOperator):
-                if collect_loops:
-                    loops.append(c.evaluate)
-                else:
-                    c.evaluate()
-
-        if collect_loops:
-            loops.append(zero_tensor)
-=======
+
+    # If there are any PointwiseOperators, evaluate them now.
+    for c in coefficients:
+        if isinstance(c, AbstractPointwiseOperator):
+            if assemble_now:
+                c.evaluate()
+            else:
+                yield c.evaluate
+
     if zero_tensor:
         yield zero_tensor_parloop
     for indices, kinfo in kernels:
@@ -441,7 +433,6 @@
             i, j = indices
         elif is_vec:
             i, = indices
->>>>>>> 22247886
         else:
             assert len(indices) == 0
 
