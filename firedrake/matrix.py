--- conflicted
+++ resolved
@@ -96,11 +96,7 @@
         # sets self._a, self._bcs, and self._mat_type
         super(Matrix, self).__init__(a, bcs, mat_type)
         options_prefix = kwargs.pop("options_prefix")
-<<<<<<< HEAD
-        self.M = op2.compute_backend.Mat(*args, **kwargs)
-=======
-        self.M = op2.Mat(*args, mat_type=mat_type, **kwargs)
->>>>>>> dd852c97
+        self.M = op2.compute_backend.Mat(*args, mat_type=mat_type, **kwargs)
         self.petscmat = self.M.handle
         self.petscmat.setOptionsPrefix(options_prefix)
         self.mat_type = mat_type
