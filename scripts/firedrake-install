#! /usr/bin/env python3
import logging
import platform
import subprocess
import sys
import os
import stat
import shutil
from argparse import ArgumentParser, RawDescriptionHelpFormatter
import argparse
from collections import OrderedDict
import atexit
import json
import shlex

# Packages which we wish to ensure are always recompiled
wheel_blacklist = ["mpi4py", "randomgen", "islpy"]

# Firedrake application installation shortcuts.
firedrake_apps = {
    "gusto": ("""Atmospheric dynamical core library. http://firedrakeproject.org/gusto""",
              "git+ssh://github.com/firedrakeproject/gusto#egg=gusto"),
    "thetis": ("""Coastal ocean model. http://thetisproject.org""",
               "git+ssh://github.com/thetisproject/thetis#egg=thetis"),
    "icepack": ("""Glacier and ice sheet model. https://icepack.github.io""",
                "git+ssh://github.com/icepack/icepack.git#egg=icepack"),
}


class InstallError(Exception):
    # Exception for generic install problems.
    pass


class FiredrakeConfiguration(dict):
    """A dictionary extended to facilitate the storage of Firedrake
    configuration information."""
    def __init__(self, args=None):
        super(FiredrakeConfiguration, self).__init__()

        '''A record of the persistent options in force.'''
        self["options"] = {}
        '''Relevant environment variables.'''
        self["environment"] = {}
        '''Additional packages installed via the plugin interface.'''
        self["additions"] = []

        if args:
            for o in self._persistent_options:
                if o in args.__dict__.keys():
                    self["options"][o] = args.__dict__[o]

    _persistent_options = ["package_manager",
                           "minimal_petsc", "mpicc", "mpicxx", "mpif90", "mpiexec", "disable_ssh",
                           "honour_petsc_dir", "with_parmetis",
                           "slepc", "packages", "honour_pythonpath",
                           "opencascade",
                           "cuda", "cuda_dir", "cudac", "cuda_compile_flags",
                           "petsc_int_type", "cache_dir"]


def deep_update(this, that):
    from collections import abc
    for k, v in that.items():
        if isinstance(v, abc.Mapping) and k in this.keys():
            this[k] = deep_update(this.get(k, {}), v)
        else:
            this[k] = v
    return this


if os.path.basename(__file__) == "firedrake-install":
    mode = "install"
    logfile_directory = os.path.abspath(os.getcwd())
    logfile_mode = "w"

elif os.path.basename(__file__) == "firedrake-update":
    mode = "update"
    os.chdir(os.path.dirname(os.path.realpath(__file__)) + "/../..")
    try:
        logfile_directory = os.environ["VIRTUAL_ENV"]
    except KeyError:
        quit("Unable to retrieve venv name from the environment.\n Please ensure the venv is active before running firedrake-update.")
    logfile_mode = "a" if "--no-update-script" in sys.argv else "w"
else:
    sys.exit("Script must be invoked either as firedrake-install or firedrake-update")


# Set up logging
# Log to file at DEBUG level
if ("-h" in sys.argv) or ("--help" in sys.argv):
    # Don't log if help displayed to avoid overwriting an existing log
    logfile = os.devnull
else:
    logfile = os.path.join(logfile_directory, 'firedrake-%s.log' % mode)
logging.basicConfig(level=logging.DEBUG,
                    format='%(asctime)s %(levelname)-6s %(message)s',
                    filename=logfile,
                    filemode=logfile_mode)
# Log to console at INFO level
console = logging.StreamHandler()
console.setLevel(logging.INFO)
formatter = logging.Formatter('%(message)s')
console.setFormatter(formatter)
logging.getLogger().addHandler(console)

log = logging.getLogger()

log.info("Running %s" % " ".join(sys.argv))


if sys.version_info < (3, 5):
    if mode == "install":
        print("""\nInstalling Firedrake requires Python 3, at least version 3.5.
You should run firedrake-install with python3.""")
    if mode == "update":
        if hasattr(sys, "real_prefix"):
            # sys.real_prefix exists iff we are in an active virtualenv.
            #
            # Existing install trying to update past the py2/py3 barrier
            print("""\nFiredrake is now Python 3 only.  You cannot upgrade your existing installation.
Please follow the instructions at http://www.firedrakeproject.org/download.html to reinstall.""")
            sys.exit(1)
        else:
            # Accidentally (?) running firedrake-update with python2.
            print("""\nfiredrake-update must be run with Python 3, did you accidentally use Python 2?""")
    sys.exit(1)


branches = {}

jenkins = "JENKINS_URL" in os.environ
ci_testing_firedrake = "FIREDRAKE_CI_TESTS" in os.environ


def resolve_doi_branches(doi):
    import requests
    import hashlib
    log.info("Installing Firedrake components specified by {}".format(doi))
    response = requests.get("https://zenodo.org/api/records",
                            params={"q": "doi:{}".format(doi.replace("/", r"\/"))})
    if response.status_code >= 400:
        log.error("Unable to obtain Zenodo record for doi {}".format(doi))
        log.error("Response was {}".format(response.json()))
        sys.exit(1)
    response = response.json()
    try:
        record, = response["hits"]["hits"]
    except ValueError:
        log.error("Was expecting one record for doi '{doi}', found {num}".format(
            doi=doi, num=response["hits"]["total"]))
        log.error("Response was {}".format(response))
        sys.exit(1)
    files = record["files"]
    try:
        componentjson, = (f for f in files if f["key"] == "components.json")
    except ValueError:
        log.error("Expecting to find exactly one 'components.json' in record")
        sys.exit(1)
    download = requests.get(componentjson["links"]["self"])
    if download.status_code >= 400:
        log.error("Unable to download 'components.json'")
        log.error("Response was {}".format(download.json()))
        sys.exit(1)
    # component response has checksum as "md5:HEXDIGEST", strip the md5.
    if hashlib.md5(download.content).hexdigest() != componentjson["checksum"][4:]:
        log.error("Download failed checksum, expecting {expect}, got {got}".format(
            expect=componentjson["checksum"][4:],
            got=hashlib.md5(download.content).hexdigest()))
        sys.exit(1)
    componentjson = download.json()
    branches = {}
    for record in componentjson["components"]:
        commit = record["commit"]
        component = record["component"]
        package = component[component.find("/")+1:].lower()
        branches[package] = commit
        log.info("Using commit {commit} for component {comp}".format(
            commit=commit, comp=component))
    return branches


if mode == "install":
    # Handle command line arguments.
    parser = ArgumentParser(description="""Install firedrake and its dependencies.""",
                            epilog="""The install process has three steps.

1. Any required system packages are installed using brew (MacOS) or apt (Ubuntu
   and similar Linux systems). On a Linux system without apt, the installation
   will fail if a dependency is not found.

2. A set of standard and/or third party Python packages is installed to the
   specified install location.

3. The core set of Python packages is downloaded to ./firedrake/src/ and
   installed to the specified location.

The install creates a venv in ./firedrake and installs inside
that venv.

The installer will ensure that the required configuration options are
passed to PETSc. In addition, any configure options which you provide
in the PETSC_CONFIGURE_OPTIONS environment variable will be
honoured.""",
                            formatter_class=RawDescriptionHelpFormatter)

    parser.add_argument("--slepc", action="store_true",
                        help="Install SLEPc along with PETSc.")
    parser.add_argument("--opencascade", action="store_true",
                        help="Install OpenCASCADE for CAD integration.")
    parser.add_argument("--cuda", action="store_true",
                        help="Use CUDA as backend.")
    parser.add_argument('--cuda-dir', type=str, help="cuda directory location"
            " to be passed to PETSc", default='/usr/local/cuda', action="store")
    parser.add_argument('--cuda-compile-flags', type=str, help="cuda directory location"
            " to be passed to PETSc", default=None, action="store")
    parser.add_argument('--cudac', type=str, help="path of 'nvcc' "
            " to be passed to PETSc", default='/usr/bin/nvcc', action="store")
    parser.add_argument("--disable-ssh", action="store_true",
                        help="Do not attempt to use ssh to clone git repositories: fall immediately back to https.")
    parser.add_argument("--no-package-manager", action='store_false', dest="package_manager",
                        help="Do not attempt to use apt or homebrew to install operating system packages on which we depend.")
    group = parser.add_mutually_exclusive_group()
    group.add_argument("--minimal-petsc", action="store_true",
                       help="Minimise the set of petsc dependencies installed. This creates faster build times (useful for build testing).")
    group.add_argument("--with-parmetis", action="store_true",
                       help="Install PETSc with ParMETIS? (Non-free license, see http://glaros.dtc.umn.edu/gkhome/metis/parmetis/download)")
    group = parser.add_mutually_exclusive_group()
    group.add_argument("--honour-petsc-dir", action="store_true",
                       help="Usually it is best to let Firedrake build its own PETSc. If you wish to use another PETSc, set PETSC_DIR and pass this option.")
    group.add_argument("--petsc-int-type", choices=["int32", "int64"],
                       default="int32", type=str,
                       help="The integer type used by PETSc.  Use int64 if you need to solve problems with more than 2 billion degrees of freedom.  Only takes effect if firedrake-install builds PETSc.")

    parser.add_argument("--honour-pythonpath", action="store_true",
                        help="Pointing to external Python packages is usually a user error. Set this option if you know that you want PYTHONPATH set.")
    parser.add_argument("--rebuild-script", action="store_true",
                        help="Only rebuild the firedrake-install script. Use this option if your firedrake-install script is broken and a fix has been released in upstream Firedrake. You will need to specify any other options which you wish to be honoured by your new update script.")
    parser.add_argument("--doi", type=str, nargs=1,
                        help="Install a set of components matching a particular Zenodo DOI. The record should have been created with firedrake-zenodo.")
    # Used for testing if Zenodo broke the API
    # Tries to resolve to a known DOI and immediately exits.
    parser.add_argument("--test-doi-resolution", action="store_true",
                        help=argparse.SUPPRESS)
    parser.add_argument("--package-branch", type=str, nargs=2, action="append", metavar=("PACKAGE", "BRANCH"),
                        help="Specify which branch of a package to use. This takes two arguments, the package name and the branch.")
    parser.add_argument("--verbose", "-v", action="store_true", help="Produce more verbose debugging output.")
    parser.add_argument("--mpicc", type=str,
                        action="store", default=None,
                        help="C compiler to use when building with MPI. If not set, MPICH will be downloaded and used.")
    parser.add_argument("--mpicxx", type=str,
                        action="store", default=None,
                        help="C++ compiler to use when building with MPI. If not set, MPICH will be downloaded and used.")
    parser.add_argument("--mpif90", type=str,
                        action="store", default=None,
                        help="Fortran compiler to use when building with MPI. If not set, MPICH will be downloaded and used.")
    parser.add_argument("--mpiexec", type=str,
                        action="store", default=None,
                        help="MPI launcher. If not set, MPICH will be downloaded and used.")
    parser.add_argument("--show-petsc-configure-options", action="store_true",
                        help="Print out the configure options passed to PETSc and exit")
    parser.add_argument("--show-dependencies", action="store_true",
                        help="Print out the package manager used and packages installed/required.")
    parser.add_argument("--venv-name", default="firedrake",
                        type=str, action="store",
                        help="Name of the venv to create (default is 'firedrake')")
    parser.add_argument("--install", action="append", dest="packages",
                        help="Additional packages to be installed. The address should be in format vcs+protocol://repo_url/#egg=pkg&subdirectory=pkg_dir . Some additional packages have shortcut install options for more information see --install-help.")
    parser.add_argument("--pip-install", action="append", dest="pip_packages",
                        help="Pip install additional packages into the venv")
    parser.add_argument("--install-help", action="store_true",
                        help="Provide information on packages which can be installed using shortcut names.")
    parser.add_argument("--cache-dir", type=str,
                        action="store",
                        help="Directory to use for disk caches of compiled code (default is the .cache subdirectory of the Firedrake installation).")
    parser.add_argument("--documentation-dependencies", action="store_true",
                        help="Install the dependencies required to build the documentation")

    args = parser.parse_args()

    # If the user has set any MPI info, they must set them all
    if args.mpicc or args.mpicxx or args.mpif90 or args.mpiexec:
        if not (args.mpicc and args.mpicxx and args.mpif90 and args.mpiexec):
            log.error("If you set any MPI information, you must set all of {mpicc, mpicxx, mpif90, mpiexec}.")
            sys.exit(1)

    if args.package_branch:
        branches = {package.lower(): branch for package, branch in args.package_branch}

    #FIXME: Remove this once merged into master
    if args.cuda:
        err = InstallError("Append '--package-branch firedrake"
                " gpu --package-branch tsfc gpu"
                " --package-branch PyOP2 gpu' to the options.")

        try:
            if (branches['firedrake'] != 'gpu') and (branches['tsfc'] != 'gpu') and (branches['pyop2'] != 'gpu'):
                raise err
        except KeyError:
            raise err

    if args.test_doi_resolution:
        actual = resolve_doi_branches("10.5281/zenodo.1322546")
        expect = {'coffee': '87e50785d3a05b111f5423a66d461cd44cc4bdc9',
                  'finat': 'aa74fd499304c8363a4520555fd62ef21e8e5e1f',
                  'fiat': '184601a46c24fb5cbf8fd7961d22b16dd26890e7',
                  'firedrake': '6a30b64da01eb587dcc0e04e8e6b84fe4839bdb7',
                  'petsc': '413f72f04f5cb0a010c85e03ed029573ff6d4c63',
                  'petsc4py': 'ac2690070a80211dfdbab04634bdb3496c14ca0a',
                  'tsfc': 'fe9973eaacaa205fd491cd1cc9b3743b93a3d076',
                  'ufl': 'c5eb7fbe89c1091132479c081e6fa9c182191dcc',
                  'pyop2': '741a21ba9a62cb67c0aa300a2e199436ea8cb61c'}
        if actual != expect:
            log.error("Unable to resolve DOI correctly.")
            log.error("You'll need to figure out how Zenodo have changed their API.")
            sys.exit(1)
        else:
            log.info("DOI resolution test passed.")
            sys.exit(0)
    if args.doi:
        branches = resolve_doi_branches(args.doi[0])

    args.prefix = False  # Disabled as untested
    args.packages = args.packages or []

    config = FiredrakeConfiguration(args)
else:
    # This duplicates code from firedrake_configuration in order to avoid the module dependency and allow for installation recovery.
    try:
        with open(os.path.join(os.environ["VIRTUAL_ENV"],
                               ".configuration.json"), "r") as f:
            config = json.load(f)

    except FileNotFoundError:
        # Fall back to the old location.
        import firedrake_configuration

        config = firedrake_configuration.get_config()
        if config is None:
            raise InstallError("Failed to find existing Firedrake configuration")

    parser = ArgumentParser(description="""Update this firedrake install to the latest versions of all packages.""",
                            formatter_class=RawDescriptionHelpFormatter)
    parser.add_argument("--no-update-script", action="store_false", dest="update_script",
                        help="Do not update script before updating Firedrake.")
    parser.add_argument("--rebuild", action="store_true",
                        help="Rebuild all packages even if no new version is available. Usually petsc and petsc4py are only rebuilt if they change. All other packages are always rebuilt.")
    parser.add_argument("--rebuild-script", action="store_true",
                        help="Only rebuild the firedrake-install script. Use this option if your firedrake-install script is broken and a fix has been released in upstream Firedrake. You will need to specify any other options which you wish to be honoured by your new update script.")
    parser.add_argument("--slepc", action="store_true", dest="slepc", default=config["options"]["slepc"],
                        help="Install SLEPc along with PETSc")
    parser.add_argument("--opencascade", action="store_true", dest="opencascade", default=config["options"].get("opencascade", False),
                        help="Install OpenCASCADE for CAD integration.")
    group = parser.add_mutually_exclusive_group()
    group.add_argument("--honour-petsc-dir", action="store_true",
                       default=config["options"].get("honour_petsc_dir", False),
                       help="Usually it is best to let Firedrake build its own PETSc. If you wish to use another PETSc, set PETSC_DIR and pass this option.")
    group.add_argument("--petsc-int-type", choices=["int32", "int64"],
                       default="int32", type=str,
                       help="The integer type used by PETSc.  Use int64 if you need to solve problems with more than 2 billion degrees of freedom.  Only takes effect if firedrake-install builds PETSc.")

    parser.add_argument("--honour-pythonpath", action="store_true", default=config["options"].get("honour_pythonpath", False),
                        help="Pointing to external Python packages is usually a user error. Set this option if you know that you want PYTHONPATH set.")
    parser.add_argument("--clean", action='store_true',
                        help="Delete any remnants of obsolete Firedrake components.")
    parser.add_argument("--verbose", "-v", action="store_true", help="Produce more verbose debugging output.")
    parser.add_argument("--install", action="append", dest="packages", default=config["options"].get("packages", []),
                        help="Additional packages to be installed. The address should be in format vcs+protocol://repo_url/#egg=pkg&subdirectory=pkg_dir. Some additional packages have shortcut install options for more information see --install-help.")
    parser.add_argument("--install-help", action="store_true",
                        help="Provide information on packages which can be installed using shortcut names.")
    parser.add_argument("--cache-dir", type=str,
                        action="store", default=config["options"].get("cache_dir", ""),
                        help="Directory to use for disk caches of compiled code (default is the .cache subdirectory of the Firedrake installation).")
    parser.add_argument("--documentation-dependencies", action="store_true",
                        help="Install the dependencies required to build the documentation")
    parser.add_argument("--show-dependencies", action="store_true",
                        help="Print out the package manager used and packages installed/required.")

    args = parser.parse_args()

    args.packages = list(set(args.packages))  # remove duplicates

    petsc_int_type_changed = False
    if config["options"].get("petsc_int_type", "int32") != args.petsc_int_type:
        petsc_int_type_changed = True
        args.rebuild = True

    config = deep_update(config, FiredrakeConfiguration(args))

if args.install_help:
    help_string = """
You can install the following packages by passing --install shortname
where shortname is one of the names given below:

"""
    componentformat = "|{:10}|{:70}|\n"
    header = componentformat.format("Name", "Description")
    line = "-" * (len(header) - 1) + "\n"
    help_string += line + header + line
    for package, d in firedrake_apps.items():
        help_string += componentformat.format(package, d[0])
    help_string += line
    print(help_string)
    sys.exit(0)


@atexit.register
def print_log_location():
    log.info("\n\n%s log saved in %s" % (mode.capitalize(), logfile))


class directory(object):
    """Context manager that executes body in a given directory"""
    def __init__(self, dir):
        self.dir = os.path.abspath(dir)

    def __enter__(self):
        self.olddir = os.path.abspath(os.getcwd())
        log.debug("Old path '%s'" % self.olddir)
        log.debug("Pushing path '%s'" % self.dir)
        os.chdir(self.dir)

    def __exit__(self, *args):
        log.debug("Popping path '%s'" % self.dir)
        os.chdir(self.olddir)
        log.debug("New path '%s'" % self.olddir)


class environment(object):
    def __init__(self, **env):
        self.old = os.environ.copy()
        self.new = env

    def __enter__(self):
        os.environ.update(self.new)

    def __exit__(self, *args):
        os.environ = self.old


options = config["options"]

# Apply short cut package names. pyadjoint shoud no longer turn up the packages list because it is a hard dependency.
options["packages"] = [firedrake_apps.get(p, (None, p))[1] for p in options["packages"] if not p.endswith("pyadjoint")]


# Record of obsolete packages which --clean should remove from old installs.
old_git_packages = ["dolfin-adjoint", "libadjoint"]

if mode == "install":
    firedrake_env = os.path.abspath(args.venv_name)
else:
    firedrake_env = os.environ["VIRTUAL_ENV"]

if "cache_dir" not in config["options"] or not config["options"]["cache_dir"]:
    config["options"]["cache_dir"] = os.path.join(firedrake_env, ".cache")

# venv install
python = ["%s/bin/python" % firedrake_env]
# Use the pip from the venv
pip = python + ["-m", "pip"]
pipinstall = pip + ["install", "--no-binary", ",".join(wheel_blacklist)]


# This context manager should be used whenever arguments should be temporarily added to pipinstall.
class pipargs(object):
    def __init__(self, *args):
        self.args = args

    def __enter__(self):
        self.save = pipinstall.copy()
        pipinstall.extend(self.args)

    def __exit__(self, *args, **kwargs):
        global pipinstall
        pipinstall = self.save


pyinstall = python + ["setup.py", "install"]

if "PYTHONPATH" in os.environ and not args.honour_pythonpath:
    quit("""The PYTHONPATH environment variable is set. This is probably an error.
If you really want to use your own Python packages, please run again with the
--honour-pythonpath option.
""")

petsc_opts = "--download-eigen=%s/src/eigen-3.3.3.tgz " % firedrake_env

petsc_opts += "--with-fortran-bindings=0 "

petsc_options = {"--with-fortran-bindings=0",
                 "--with-debugging=0",
                 "--with-shared-libraries=1",
                 "--with-c2html=0",
                 "--download-eigen=%s/src/eigen-3.3.3.tgz " % firedrake_env,
                 # File format
                 "--download-hdf5=https://support.hdfgroup.org/ftp/HDF5/releases/hdf5-1.10/hdf5-1.10.6/src/hdf5-1.10.6.tar.bz2",
                 # AMG
                 "--download-hypre",
                 # Sparse direct solver
                 "--download-superlu_dist",
                 # Parallel mesh partitioner
                 "--download-ptscotch",
                 # For superlu_dist amongst others.
                 "--with-cxx-dialect=C++11"}

if not options["minimal_petsc"]:
    petsc_options.add("--with-zlib")
    # File formats
    petsc_options.add("--download-netcdf")
    petsc_options.add("--download-pnetcdf")
    petsc_options.add("--download-exodusii")
    # Sparse direct solvers
    petsc_options.add("--download-suitesparse")
    petsc_options.add("--download-pastix")
    # Required by pastix
    petsc_options.add("--download-hwloc")
    # Serial mesh partitioner
    petsc_options.add("--download-metis")
    if options.get("with_parmetis", None):
        # Non-free license.
        petsc_options.add("--download-parmetis")

if options["petsc_int_type"] == "int32":
    # Sparse direct solver
    petsc_options.add("--download-scalapack")  # Needed for mumps
    petsc_options.add("--download-mumps")
    # Serial mesh partitioner
    petsc_options.add("--download-chaco")
    if not options["minimal_petsc"]:
        # AMG
        petsc_options.add("--download-ml")
else:
    petsc_options.add("--with-64-bit-indices")

<<<<<<< HEAD

if args.cuda:
    petsc_options.add('--with-cuda=1')
    petsc_options.add('--with-cuda-dir={}'.format(args.cuda_dir))
    petsc_options.add('--with-cudac={}'.format(args.cudac))
    if args.cuda_compile_flags:
        petsc_options.add('--CUDAFLAGS={}'.format(args.cuda_compile_flags))


if "PETSC_CONFIGURE_OPTIONS" not in os.environ:
    os.environ["PETSC_CONFIGURE_OPTIONS"] = " ".join(sorted(petsc_options))
=======
if options.get("mpiexec") is not None:
    petsc_options.add("--with-mpiexec={}".format(options["mpiexec"]))
    petsc_options.add("--with-cc={}".format(options["mpicc"]))
    petsc_options.add("--with-cxx={}".format(options["mpicxx"]))
    petsc_options.add("--with-fc={}".format(options["mpif90"]))
>>>>>>> 73013086
else:
    # Download mpich if the user does not tell us about an MPI.
    petsc_options.add("--download-mpich")

petsc_options = list(petsc_options) + shlex.split(os.environ.get("PETSC_CONFIGURE_OPTIONS", ""))

if mode == "update" and petsc_int_type_changed:
    log.warning("""Force rebuilding all packages because PETSc int type changed""")


def check_call(arguments):
    try:
        log.debug("Running command '%s'", " ".join(arguments))
        log.debug(subprocess.check_output(arguments, stderr=subprocess.STDOUT, env=os.environ).decode())
    except subprocess.CalledProcessError as e:
        log.debug(e.output.decode())
        raise


def check_output(args):
    try:
        log.debug("Running command '%s'", " ".join(args))
        return subprocess.check_output(args, stderr=subprocess.STDOUT, env=os.environ).decode()
    except subprocess.CalledProcessError as e:
        log.debug(e.output.decode())
        raise


def brew_install(name, options=None):
    try:
        # Check if it's already installed
        check_call(["brew", "list", name])
    except subprocess.CalledProcessError:
        # If not found, go ahead and install
        arguments = [name]
        if options:
            arguments = options + arguments
        if args.verbose:
            arguments = ["--verbose"] + arguments
        check_call(["brew", "install"] + arguments)


def apt_check(name):
    log.info("Checking for presence of package %s..." % name)
    # Note that subprocess return codes have the opposite logical
    # meanings to those of Python variables.
    try:
        check_call(["dpkg-query", "-s", name])
        log.info("  installed.")
        return True
    except subprocess.CalledProcessError:
        log.info("  missing.")
        return False


def apt_install(names):
    log.info("Installing missing packages: %s." % ", ".join(names))
    if sys.stdin.isatty():
        subprocess.check_call(["sudo", "apt-get", "install"] + names)
    else:
        log.info("Non-interactive stdin detected; installing without prompts")
        subprocess.check_call(["sudo", "apt-get", "-y", "install"] + names)


def split_requirements_url(url):
    name = url.split(".git")[0].split("#")[0].split("/")[-1]
    spliturl = url.split("://")[1].split("#")[0].split("@")
    try:
        plain_url, branch = spliturl
    except ValueError:
        plain_url = spliturl[0]
        branch = "master"
    return name, plain_url, branch


def git_url(plain_url, protocol):
    if protocol == "ssh":
        return "git@%s:%s" % tuple(plain_url.split("/", 1))
    elif protocol == "https":
        return "https://%s" % plain_url
    else:
        raise ValueError("Unknown git protocol: %s" % protocol)


def git_clone(url):
    name, plain_url, branch = split_requirements_url(url)
    if name == "petsc" and args.honour_petsc_dir:
        log.info("Using existing petsc installation\n")
        return name
    log.info("Cloning %s\n" % name)
    branch = branches.get(name.lower(), branch)
    try:
        if options["disable_ssh"]:
            raise InstallError("Skipping ssh clone because --disable-ssh")
        # note: so far only loopy requires submodule
        check_call(["git", "clone", "-q", "--recursive", git_url(plain_url, "ssh")])
        log.info("Successfully cloned repository %s" % name)
    except (subprocess.CalledProcessError, InstallError):
        if not options["disable_ssh"]:
            log.warning("Failed to clone %s using ssh, falling back to https." % name)
        try:
            check_call(["git", "clone", "-q", "--recursive", git_url(plain_url, "https")])
            log.info("Successfully cloned repository %s." % name)
        except subprocess.CalledProcessError:
            log.error("Failed to clone %s branch %s." % (name, branch))
            raise
    with directory(name):
        try:
            log.info("Checking out branch %s" % branch)
            check_call(["git", "checkout", "-q", branch])
            log.info("Successfully checked out branch %s" % branch)
        except subprocess.CalledProcessError:
            log.error("Failed to check out branch %s" % branch)
            raise
    return name


def list_cloned_dependencies(name):
    log.info("Finding dependencies of %s\n" % name)
    deps = OrderedDict()
    try:
        for dep in open(name + "/requirements-git.txt", "r"):
            name = split_requirements_url(dep.strip())[0]
            deps[name] = dep.strip()
    except IOError:
        pass
    return deps


def clone_dependencies(name):
    log.info("Cloning the dependencies of %s" % name)
    deps = []
    try:
        for dep in open(name + "/requirements-git.txt", "r"):
            deps.append(git_clone(dep.strip()))
    except IOError:
        pass
    return deps


def git_update(name, url=None):
    # Update the named git repo and return true if the current branch actually changed.
    log.info("Updating the git repository for %s" % name)
    with directory(name):
        git_sha = check_output(["git", "rev-parse", "HEAD"])
        # Ensure remotes get updated if and when we move repositories.
        if url:
            plain_url = split_requirements_url(url)[1]
            current_url = check_output(["git", "remote", "-v"]).split()[1]
            protocol = "https" if current_url.startswith("https") else "ssh"
            new_url = git_url(plain_url, protocol)
            # Ensure we only change from bitbucket to github and not the reverse.
            if new_url != current_url and "bitbucket.org" in current_url \
               and ("github.com/firedrakeproject" in plain_url
                    or "github.com/dolfin-adjoint" in plain_url):
                log.info("Updating git remote for %s" % name)
                check_call(["git", "remote", "set-url", "origin", new_url])
        check_call(["git", "pull", "--recurse-submodules"])
        git_sha_new = check_output(["git", "rev-parse", "HEAD"])
    return git_sha != git_sha_new


def run_pip(args):
    check_call(pip + args)


def run_pip_install(pipargs):
    # Make pip verbose when logging, so we see what the
    # subprocesses wrote out.
    # Particularly important for debugging petsc fails.
    pipargs = ["-vvv"] + pipargs
    check_call(pipinstall + pipargs)


def run_cmd(args):
    check_call(args)


def pip_requirements(package):
    log.info("Installing pip dependencies for %s" % package)
    if os.path.isfile("%s/requirements-ext.txt" % package):
        run_pip_install(["-r", "%s/requirements-ext.txt" % package])
    elif os.path.isfile("%s/requirements.txt" % package):
        if package == "COFFEE":
            # FIXME: Horrible hack to work around
            # https://github.com/coin-or/pulp/issues/123
            run_pip_install(["--no-deps", "-r", "%s/requirements.txt" % package])
        elif package == "pyadjoint":
            with open("%s/requirements.txt" % package, "r") as f:
                reqs = f.readlines()
            for req in reqs:
                req = req.strip()
                try:
                    run_pip_install([req])
                except subprocess.CalledProcessError as e:
                    if req == "tensorflow":
                        log.debug("Skipping failing install of optional pyadjoint dependency tensorflow")
                    else:
                        raise e
        elif package == "loopy":
            # loopy dependencies are installed in setup.py
            return
        else:
            run_pip_install(["-r", "%s/requirements.txt" % package])
    else:
        log.info("No dependencies found. Skipping.")


def install(package):
    log.info("Installing %s" % package)
    if package == "petsc/":
        build_and_install_petsc()
    # The following outrageous hack works around the fact that petsc and co. cannot be installed in developer mode.
    elif package not in ["petsc4py/", "slepc/", "slepc4py/"]:
        run_pip_install(["-e", package])
    else:
        run_pip_install(["--ignore-installed", package])


def clean(package):
    log.info("Cleaning %s" % package)
    with directory(package):
        check_call(["python", "setup.py", "clean"])


def pip_uninstall(package):
    log.info("Removing existing %s installations\n" % package)
    # Uninstalling something with pip is an absolute disaster.  We
    # have to use pip freeze to list all available packages "locally"
    # and keep on removing the one we want until it is gone from this
    # list!  Yes, pip will happily have two different versions of the
    # same package co-existing.  Moreover, depending on the phase of
    # the moon, the order in which they are uninstalled is not the
    # same as the order in which they appear on sys.path!
    again = True
    uninstalled = False
    i = 0
    while again:
        # List installed packages, "locally".  In a venv,
        # this just tells me packages in the venv, otherwise it
        # gives me everything.
        lines = check_output(pip + ["freeze", "-l"])
        again = False
        for line in lines.split("\n"):
            # Do we have a locally installed package?
            if line.startswith(package+'=='):
                # Uninstall it.
                run_pip(["uninstall", "-y", line.strip()])
                uninstalled = True
                # Go round again, because THERE MIGHT BE ANOTHER ONE!
                again = True
        i += 1
        if i > 10:
            raise InstallError("pip claims it uninstalled %s more than 10 times.  Something is probably broken.", package)
    return uninstalled


def get_petsc_dir():
    if args.honour_petsc_dir:
        try:
            petsc_dir = os.environ["PETSC_DIR"]
        except KeyError:
            raise InstallError("Unable to find installed PETSc (did you forget to set PETSC_DIR?)")
        petsc_arch = os.environ.get("PETSC_ARCH", "")
    else:
        petsc_dir = os.path.join(os.environ["VIRTUAL_ENV"], "src", "petsc")
        petsc_arch = "default"

    return petsc_dir, petsc_arch


def get_slepc_dir():
    petsc_dir, petsc_arch = get_petsc_dir()
    if args.honour_petsc_dir:
        try:
            slepc_dir = os.environ["SLEPC_DIR"]
        except KeyError:
            raise InstallError("Need to set SLEPC_DIR for --slepc with --honour-petsc-dir")
    else:
        try:
            slepc_dir = check_output(python
                                     + ["-c", "import slepc; print(slepc.get_slepc_dir())"]).strip()
        except subprocess.CalledProcessError:
            raise InstallError("Unable to find installed SLEPc")
    return slepc_dir, petsc_arch


def build_and_install_petsc():
    import hashlib
    import urllib.request
    tarball = "eigen-3.3.3.tgz"
    url = "https://github.com/eigenteam/eigen-git-mirror/archive/3.3.3.tar.gz"
    sha = hashlib.sha256()
    # Accept eigen either from github or the previous bitbucket location.
    expect = ("df6082711532336354466bab70f66c16ff88e616ac3884eba555b6f0b4860e65",
              "94878cbfa27b0d0fbc64c00d4aafa137f678d5315ae62ba4aecddbd4269ae75f")
    if not os.path.exists(tarball):
        log.info("Downloading Eigen from '%s' to '%s'" % (url, tarball))
        urllib.request.urlretrieve(url, filename=tarball)
    else:
        log.info("Eigen tarball already downloaded to '%s'" % tarball)
    log.info("Checking Eigen tarball integrity")
    with open(tarball, "rb") as f:
        while True:
            data = f.read(65536)
            if not data:
                break
            sha.update(data)
    actual = sha.hexdigest()
    if actual not in expect:
        raise InstallError("Downloaded Eigen tarball has incorrect sha256sum, expected '%s', was '%s'",
                           expect, actual)
    else:
        log.info("Eigen tarball hash valid")
    log.info("Depending on your platform, PETSc may take an hour or more to build!")
    assert not args.honour_petsc_dir  # Belt and braces security before we start clobbering things.
    with directory("petsc"):
        petsc_dir, petsc_arch = get_petsc_dir()
        check_call(["rm", "-rf", os.path.join(petsc_dir, petsc_arch)])
        check_call(["./configure", "PETSC_DIR={}".format(petsc_dir), "PETSC_ARCH={}".format(petsc_arch)] + list(petsc_options))
        check_call(["make", "PETSC_DIR={}".format(petsc_dir), "PETSC_ARCH={}".format(petsc_arch), "all"])


def build_and_install_h5py():
    import shutil
    log.info("Installing h5py")
    # Clean up old downloads
    if os.path.exists("h5py-2.5.0"):
        log.info("Removing old h5py-2.5.0 source")
        shutil.rmtree("h5py-2.5.0")
    if os.path.exists("h5py.tar.gz"):
        log.info("Removing old h5py.tar.gz")
        os.remove("h5py.tar.gz")

    url = "git+https://github.com/firedrakeproject/h5py.git@firedrake#egg=h5py"
    if os.path.exists("h5py"):
        changed = False
        with directory("h5py"):
            # Rewrite old h5py/h5py remote to firedrakeproject/h5py remote.
            plain_url = split_requirements_url(url)[1]
            current_remote = check_output(["git", "remote", "-v"]).split()[1]
            proto = "https" if current_remote.startswith("https") else "ssh"
            new_remote = git_url(plain_url, proto)
            if new_remote != current_remote and "h5py/h5py.git" in current_remote:
                log.info("Updating git remote for h5py from %s to %s", current_remote, new_remote)
                check_call(["git", "remote", "set-url", "origin", new_remote])
                check_call(["git", "fetch", "-p", "origin"])
                check_call(["git", "checkout", "firedrake"])
                changed = True
        changed |= git_update("h5py")
    else:
        git_clone(url)
        changed = True

    petsc_dir, petsc_arch = get_petsc_dir()
    hdf5_dir = "%s/%s" % (petsc_dir, petsc_arch)
    if changed or args.rebuild:
        log.info("Linking h5py against PETSc found in %s\n" % hdf5_dir)
        with environment(HDF5_DIR=hdf5_dir,
                         HDF5_MPI="ON"):
            # Only uninstall if things changed.
            pip_uninstall("h5py")
            # Pip installing from dirty directory is potentially unsafe.
            with directory("h5py/"):
                check_call(["git", "clean", "-fdx"])
            install("h5py/")
    else:
        log.info("No need to rebuild h5py")


def build_and_install_libsupermesh():
    log.info("Installing libsupermesh")
    url = "git+https://bitbucket.org/libsupermesh/libsupermesh.git"
    if os.path.exists("libsupermesh"):
        log.info("Updating the git repository for libsupermesh")
        with directory("libsupermesh"):
            check_call(["git", "fetch"])
            git_sha = check_output(["git", "rev-parse", "HEAD"])
            git_sha_new = check_output(["git", "rev-parse", "@{u}"])
            changed = git_sha != git_sha_new
            if changed:
                check_call(["git", "reset", "--hard"])
                check_call(["git", "pull"])
    else:
        git_clone(url)
        changed = True
    if changed:
        with directory("libsupermesh"):
            check_call(["git", "reset", "--hard"])
            check_call(["git", "clean", "-f", "-x", "-d"])
            check_call(["mkdir", "-p", "build"])
            with directory("build"):
                check_call(["cmake", "..", "-DBUILD_SHARED_LIBS=ON",
                            "-DCMAKE_INSTALL_PREFIX=" + firedrake_env,
                            "-DMPI_C_COMPILER=" + cc,
                            "-DMPI_CXX_COMPILER=" + cxx,
                            "-DMPI_Fortran_COMPILER=" + f90,
                            "-DCMAKE_Fortran_COMPILER=" + f90])
                check_call(["make"])
                check_call(["make", "install"])
    else:
        log.info("No need to rebuild libsupermesh")


def build_and_install_pythonocc():
    log.info("Installing pythonocc-core")
    url = "git+https://github.com/tpaviot/pythonocc-core.git@595b0a4e8e60e8d6011bea0cdb54ac878efcfcd2"
    if not os.path.exists("pythonocc-core"):
        git_clone(url)
        with directory("pythonocc-core"):
            check_call(["git", "reset", "--hard"])
            check_call(["git", "clean", "-f", "-x", "-d"])
            check_call(["mkdir", "-p", "build"])
            with directory("build"):
                check_call(["cmake", "..",
                            "-DCMAKE_INSTALL_PREFIX=" + firedrake_env,
                            "-DPYTHON_EXECUTABLE=" + python[0],
                            "-DMPI_C_COMPILER=" + cc,
                            "-DMPI_CXX_COMPILER=" + cxx,
                            "-DMPI_Fortran_COMPILER=" + f90,
                            "-DCMAKE_Fortran_COMPILER=" + f90])
                check_call(["make", "install"])
    else:
        log.info("No need to rebuild pythonocc-core")


def build_and_install_libspatialindex():
    log.info("Installing libspatialindex")
    if os.path.exists("libspatialindex"):
        log.info("Updating the git repository for libspatialindex")
        with directory("libspatialindex"):
            check_call(["git", "fetch"])
            git_sha = check_output(["git", "rev-parse", "HEAD"])
            git_sha_new = check_output(["git", "rev-parse", "@{u}"])
            libspatialindex_changed = git_sha != git_sha_new
            if libspatialindex_changed:
                check_call(["git", "reset", "--hard"])
                check_call(["git", "pull"])
    else:
        git_clone("git+https://github.com/firedrakeproject/libspatialindex.git")
        libspatialindex_changed = True

    if libspatialindex_changed:
        with directory("libspatialindex"):
            # Clean source directory
            check_call(["git", "reset", "--hard"])
            check_call(["git", "clean", "-f", "-x", "-d"])
            # Patch Makefile.am to skip building test
            check_call(["sed", "-i", "-e", "/^SUBDIRS/s/ test//", "Makefile.am"])
            # Build and install
            check_call(["./autogen.sh"])
            check_call(["./configure", "--prefix=" + firedrake_env,
                        "--enable-shared", "--disable-static"])
            check_call(["make"])
            check_call(["make", "install"])
    else:
        log.info("No need to rebuild libspatialindex")


def build_and_install_slepc():
    petsc_dir, petsc_arch = get_petsc_dir()

    if args.honour_petsc_dir:
        slepc_dir, slepc_arch = get_slepc_dir()
        log.info("Using installed SLEPc from %s/%s", slepc_dir, slepc_arch)
    else:
        log.info("Installing SLEPc.")
        url = "git+https://github.com/firedrakeproject/slepc.git@firedrake"
        if os.path.exists("slepc"):
            slepc_changed = False
            with directory("slepc"):
                plain_url = split_requirements_url(url)[1]
                current_remote = check_output(["git", "remote", "-v"]).split()[1]
                proto = "https" if current_remote.startswith("https") else "ssh"
                new_remote = git_url(plain_url, proto)
                if new_remote != current_remote:
                    log.info("Updating git remote for SLEPc from %s to %s", current_remote, new_remote)
                    check_call(["git", "remote", "set-url", "origin", new_remote])
                    check_call(["git", "fetch", "-p", "origin"])
                    check_call(["git", "checkout", "firedrake"])
                    slepc_changed = True
            slepc_changed |= git_update("slepc")
        else:
            git_clone(url)
            slepc_changed = True
        if slepc_changed:
            install("slepc/")
        else:
            log.info("No need to rebuild SLEPc")

    log.info("Installing slepc4py.")
    url = "git+https://github.com/firedrakeproject/slepc4py.git@firedrake"
    if os.path.exists("slepc4py"):
        slepc4py_changed = False
        with directory("slepc4py"):
            plain_url = split_requirements_url(url)[1]
            current_remote = check_output(["git", "remote", "-v"]).split()[1]
            proto = "https" if current_remote.startswith("https") else "ssh"
            new_remote = git_url(plain_url, proto)
            if new_remote != current_remote:
                log.info("Updating git remote for slepc4py from %s to %s", current_remote, new_remote)
                check_call(["git", "remote", "set-url", "origin", new_remote])
                check_call(["git", "fetch", "-p", "origin"])
                check_call(["git", "checkout", "firedrake"])
                slepc4py_changed = True
        slepc4py_changed |= git_update("slepc4py")
    else:
        git_clone(url)
        slepc4py_changed = True
    if slepc4py_changed:
        install("slepc4py/")
    else:
        log.info("No need to rebuild slepc4py")


def install_documentation_dependencies():
    """Just install the required dependencies. There are no provenance
    issues here so no need to record this in the configuration dict."""
    log.info("Installing documentation dependencies")
    run_pip_install(["sphinx"])
    run_pip_install(["sphinxcontrib-bibtex"])
    run_pip_install(["bibtexparser"])
    run_pip_install(["git+https://github.com/sphinx-contrib/youtube.git"])


def clean_obsolete_packages():
    dirs = os.listdir(".")
    for package in old_git_packages:
        pip_uninstall(package)
        if package in dirs:
            shutil.rmtree(package)


def quit(message):
    log.error(message)
    sys.exit(1)


def build_update_script():
    log.info("Creating firedrake-update script.")
    with open("firedrake/scripts/firedrake-install", "r") as f:
        update_script = f.read()

    try:
        os.mkdir("../bin")
    except OSError:
        pass
    with open("../bin/firedrake-update", "w") as f:
        f.write(update_script)
    check_call(["chmod", "a+x", "../bin/firedrake-update"])


if args.rebuild_script:
    os.chdir(os.path.dirname(os.path.realpath(__file__)) + ("/../.."))

    build_update_script()

    log.info("Successfully rebuilt firedrake-update.\n")

    log.info("To upgrade firedrake, run firedrake-update")
    sys.exit(0)


def create_compiler_env(cc, cxx, f90):
    env = dict()
    if cc:
        env["MPICC"] = cc
        env["MPI_C_COMPILER"] = cc
        env["CC"] = cc
        # Work around homebrew adding /usr/local/lib to the library search path.
        env["CFLAGS"] = " ".join((os.environ.get("CFLAGS", ""),
                                  "-L" + os.path.join(*get_petsc_dir(), "lib"),
                                  "-I" + os.path.join(*get_petsc_dir(), "include")))
    if cxx:
        env["MPICXX"] = cxx
        env["MPI_CXX_COMPILER"] = cxx
        env["CXX"] = cxx
    if f90:
        env["MPIF90"] = f90
        env["MPI_C_COMPILER"] = f90
        env["F90"] = f90

    return env


if mode == "install" and args.show_petsc_configure_options:
    log.info("*********************************************")
    log.info("Would build PETSc with the following options:")
    log.info("*********************************************\n")
    log.info("\n".join(petsc_options))
    log.info("\nEigen will be downloaded from https://github.com/eigenteam/eigen-git-mirror/archive/3.3.3.tar.gz")
    sys.exit(0)


if "PETSC_DIR" in os.environ and not args.honour_petsc_dir:
    quit("""The PETSC_DIR environment variable is set. This is probably an error.
If you really want to use your own PETSc build, please run again with the
--honour-petsc-dir option.
""")

if "PETSC_DIR" not in os.environ and args.honour_petsc_dir:
    quit("""The --honour-petsc-dir is set, but PETSC_DIR environment variable is
not defined. If you have compiled PETSc manually, set PETSC_DIR
(and optionally PETSC_ARCH) variables to point to the build directory.
""")

if "SLEPC_DIR" not in os.environ and args.honour_petsc_dir and options["slepc"]:
    quit("""If you use --honour-petsc-dir, you must also build SLEPc manually
and set the SLEPC_DIR environment variable appropriately""")

if "SLEPC_DIR" in os.environ and not args.honour_petsc_dir and options["slepc"]:
    quit("""The SLEPC_DIR environment variable is set.  If you want to use
your own SLEPc version, you must also build your own PETSc and run
with --honour-petsc-dir.""")

if platform.uname()[0] == "Darwin" and args.opencascade:
    quit("""Sorry, automatically installing opencascade on OSX hasn't been
implemented yet. (It's not a supported package in brew.)
Please contact us to get this working.""")

log.debug("*** Current environment (output of 'env') ***")
log.debug(check_output(["env"]))
log.debug("\n\n")

if mode == "install" or not args.update_script:
    # Check operating system.
    osname = platform.uname()[0]
    required_packages = None
    package_manager = None
    if osname == "Darwin":
        package_manager = "brew"
        required_packages = ["gcc",
                             "python3",
                             "autoconf",
                             "automake",
                             "cmake",
                             "libtool",
                             "mercurial",
                             "boost"]
    elif osname == "Linux":
        package_manager = "apt-get"
        required_packages = ["build-essential",
                             "autoconf",
                             "automake",
                             "bison",  # for ptscotch
                             "flex",   # for ptscotch
                             "cmake",
                             "gfortran",
                             "git",
                             "libblas-dev",
                             "liblapack-dev",
                             "libtool",
                             "mercurial",
                             "mpich",
                             "python3-dev",
                             "python3-pip",
                             "python3-tk",
                             "python3-venv",
                             "zlib1g-dev",
                             "libboost-dev"]  # For ROL in pyadjoint
        if args.opencascade:
            required_packages.append("liboce-ocaf-dev")
            required_packages.append("swig")
    else:
        log.warning("You do not appear to be running Linux or MacOS. Please do not be surprised if this install fails.")

    if args.show_dependencies:
        log.info("\n************************************************")
        log.info("The following dependencies need to be installed:")
        log.info("************************************************\n")
        log.info("* A C and C++ compiler (for example gcc/g++ or clang), GNU make")
        log.info("* A Fortran compiler (for PETSc)")
        log.info("* Blas and Lapack")
        log.info("* Boost")
        log.info("* Git, Mercurial")
        log.info("* Python version >=3.5")
        log.info("* The Python headers")
        log.info("* autoconf, automake, libtool")
        log.info("* CMake")
        if osname == "Linux":
            log.info("* zlib, bison, flex")
        if package_manager:
            log.info("\n********************************************")
            log.info("The following %s packages are recommended:" % (package_manager))
            log.info("********************************************\n")
            log.info("\n".join(required_packages))
            log.info("\nThey will be installed by %s unless --no-package-manager is used." % (package_manager))
            if osname == "Darwin":
                log.info("\nIn addition, the command line tools will be installed using xcode")
        sys.exit(0)

    if osname == "Darwin":
        if options["package_manager"]:

            log.info("Installing command line tools...")
            try:
                check_call(["xcode-select", "--install"])
            except subprocess.CalledProcessError:
                # expected failure if already installed
                pass

            try:
                check_call(["brew", "--version"])
            except subprocess.CalledProcessError:
                quit("Homebrew not found. Please install it using the instructions at http://brew.sh and then try again.")

            log.info("Installing required packages via homebrew. You can safely ignore warnings that packages are already installed")
            # Ensure a fortran compiler is available
            for package in required_packages:
                brew_install(package)
        else:
            log.info("Xcode and homebrew installation disabled. Proceeding on the rash assumption that packaged dependencies are in place.")
            log.info("Please use the --show-dependencies for more information.")

    elif osname == "Linux":
        # Check for apt.
        try:
            if not options["package_manager"]:
                raise InstallError
            check_call(["apt-get", "--version"])

            missing_packages = [p for p in required_packages if not apt_check(p)]
            if missing_packages:
                apt_install(missing_packages)

        except (subprocess.CalledProcessError, InstallError):
            log.info("apt-get not found or disabled. Proceeding on the rash assumption that your compiled dependencies are in place.")
            log.info("Please use the --show-dependencies for more information.")


if mode == "install":
    if os.path.exists(firedrake_env):
        log.warning("Specified venv '%s' already exists", firedrake_env)
        quit("Can't install into existing venv '%s'" % firedrake_env)

    log.info("Creating firedrake venv in '%s'." % firedrake_env)
    # Debian's Python3 is screwed, they don't ship ensurepip as part
    # of the base python package, so the default python -m venv
    # doesn't work.  Moreover, they have spiked the file such that it
    # calls sys.exit, which will kill any attempts to create a venv
    # with pip.
    try:
        import ensurepip        # noqa: F401
        with_pip = True
    except ImportError:
        with_pip = False
    import venv
    venv.EnvBuilder(with_pip=with_pip).create(firedrake_env)
    if not with_pip:
        import urllib.request
        log.debug("ensurepip unavailable, bootstrapping pip using get-pip.py")
        urllib.request.urlretrieve("https://bootstrap.pypa.io/get-pip.py", filename="get-pip.py")
        check_call(python + ["get-pip.py"])
        log.debug("bootstrapping pip succeeded")
        log.debug("Removing get-pip.py")
        os.remove("get-pip.py")
    # Ensure pip and setuptools are at the latest version.
    run_pip(["install", "-U", "setuptools"])
    run_pip(["install", "-U", "pip"])

    # We haven't activated the venv so we need to manually set the environment.
    os.environ["VIRTUAL_ENV"] = firedrake_env

    # Pre-install requested packages
    if args.pip_packages is not None:
        for package in args.pip_packages:
            log.info("Pip installing %s to venv" % package)
            run_pip_install(package.split())

    # If Python 3.8 or later install VTK from custom wheel
    if sys.version_info >= (3, 8):
        log.info("Pip installing VTK for Python3.8")
        if osname == "Darwin":
            run_pip_install("https://github.com/firedrakeproject/VTKPythonPackage/releases/download/firedrake_20200224/vtk-8.1.2-cp38-cp38-macosx_10_14_x86_64.whl")
        elif osname == "Linux":
            run_pip_install("https://github.com/firedrakeproject/VTKPythonPackage/releases/download/firedrake_20200224/vtk-8.1.2-cp38-cp38-linux_x86_64.whl")


petsc_dir, petsc_arch = get_petsc_dir()

# Set up the MPI wrappers
for opt in ["mpicc", "mpicxx", "mpif90"]:
    if options.get(opt):
        name = options[opt]
        src = shutil.which(name)
    else:
        src = os.path.join(petsc_dir, petsc_arch, "bin", opt)
    dest = os.path.join(firedrake_env, "bin", opt)
    log.debug("Creating a symlink from %s to %s" % (src, dest))
    if os.path.lexists(dest):
        os.remove(dest)
    os.symlink(src, dest)

if options.get("mpiexec"):
    mpiexec_loc = shutil.which(options.get("mpiexec"))
else:
    mpiexec_loc = os.path.join(petsc_dir, petsc_arch, "bin", "mpiexec")
mpiexecf = os.path.join(firedrake_env, "bin", "mpiexec")
log.debug("Creating an mpiexec wrapper for %s" % mpiexec_loc)
if os.path.exists(mpiexecf):
    os.remove(mpiexecf)
with open(mpiexecf, "w") as mpiexec:
    contents = '#!/bin/bash' + os.linesep + mpiexec_loc + ' "$@"'
    mpiexec.write(contents)
os.chmod(mpiexecf, os.stat(mpiexecf).st_mode | stat.S_IEXEC)

cc = options["mpicc"]
cxx = options["mpicxx"]
f90 = options["mpif90"]
compiler_env = create_compiler_env(cc, cxx, f90)
os.chdir(firedrake_env)

# Configuration is now complete, and we have a venv so we dump the
# config file in order to maximise the chance that firedrake-update
# can be run on a partial install.
config_location = os.path.join(firedrake_env, ".configuration.json")
json_output = json.dumps(config)
with open(config_location, "w") as f:
    f.write(json_output)
log.info("Configuration saved to " + config_location)


if mode == "install":
    os.mkdir("src")
    os.chdir("src")

    if jenkins and ci_testing_firedrake:
        check_call(["ln", "-s", "../../../", "firedrake"])
    else:
        git_clone("git+https://github.com/firedrakeproject/firedrake.git")

    # Build the update script as soon as possible so that installation
    # recovery can be attempted if required.
    build_update_script()

    packages = clone_dependencies("firedrake")
    packages = clone_dependencies("PyOP2") + packages
    packages += ["firedrake"]

    for p in options["packages"]:
        name = git_clone(p)
        packages.extend(clone_dependencies(name))
        packages += [name]

    if args.honour_petsc_dir:
        packages.remove("petsc")

    # Force Cython to install first to work around pip dependency issues.
    run_pip_install(["Cython>=0.22"])

    # Need to install petsc first in order to resolve hdf5 dependency.
    if not args.honour_petsc_dir:
        with environment(**compiler_env):
            with pipargs("--no-deps"):
                packages.remove("petsc")
                install("petsc/")
        os.environ["PETSC_DIR"] = petsc_dir
        os.environ["PETSC_ARCH"] = petsc_arch
    os.environ["HDF5_DIR"] = os.path.join(petsc_dir, petsc_arch)
    os.environ["NETCDF4_DIR"] = os.path.join(petsc_dir, petsc_arch)

    # If petsc built mpich then we now need to set the compiler environment variables.
    if not compiler_env:
        compilerbin = os.path.join(petsc_dir, petsc_arch, "bin")
        cc = os.path.join(compilerbin, "mpicc")
        cxx = os.path.join(compilerbin, "mpicxx")
        f90 = os.path.join(compilerbin, "mpif90")
        compiler_env = create_compiler_env(cc, cxx, f90)

    with environment(**compiler_env):
        for p in packages:
            pip_requirements(p)

        build_and_install_h5py()
        build_and_install_libspatialindex()
        build_and_install_libsupermesh()

        if "loopy" in packages:
            # We do want to install loopy's dependencies.
            install("loopy/")
            packages.remove("loopy")

        with pipargs("--no-deps"):
            for p in packages:
                install(p+"/")
                sys.path.append(os.getcwd() + "/" + p)

        # Work around easy-install.pth bug.
        try:
            packages.remove("petsc")
        except ValueError:
            pass
        packages.remove("petsc4py")
        packages.remove("firedrake")

<<<<<<< HEAD
        build_update_script()

    if args.cuda:
        run_pip_install(["pycuda"])

=======
>>>>>>> 73013086
else:
    # Update mode
    os.chdir("src")

    if args.update_script:
        # Pull firedrake, rebuild update script, launch new script
        git_update("firedrake")
        build_update_script()
        os.execv(sys.executable, [sys.executable, "../bin/firedrake-update", "--no-update-script"] + sys.argv[1:])

    deps = OrderedDict()
    deps.update(list_cloned_dependencies("PyOP2"))
    deps.update(list_cloned_dependencies("firedrake"))
    for p in options["packages"]:
        name = split_requirements_url(p)[0]
        deps.update(list_cloned_dependencies(name))
        deps[name] = p
    packages = list(deps.keys())
    packages += ["firedrake"]

    # update packages.
    if not args.honour_petsc_dir:
        petsc_changed = git_update("petsc", deps["petsc"])
    else:
        petsc_changed = False
    petsc4py_changed = git_update("petsc4py", deps["petsc4py"])

    packages.remove("petsc")
    packages.remove("petsc4py")

    if args.clean:
        clean_obsolete_packages()
        for package in packages:
            pip_uninstall(package)
        if args.rebuild:
            pip_uninstall("petsc4py")

    # If there is a petsc package to remove, then we're an old installation which will need to rebuild PETSc.
    petsc_changed = pip_uninstall("petsc") or petsc_changed

    for p in packages:
        try:
            git_update(p, deps.get(p, None))
        except OSError as e:
            if e.errno == 2:
                log.warning("%s missing, cloning anew.\n" % p)
                git_clone(deps[p])
            else:
                raise

    with pipargs("--no-deps"):
        with environment(**compiler_env):
            # Only rebuild petsc if it has changed.
            if not args.honour_petsc_dir and (args.rebuild or petsc_changed):
                clean("petsc/")
                install("petsc/")
        if not args.honour_petsc_dir:
            os.environ["PETSC_DIR"] = petsc_dir
            os.environ["PETSC_ARCH"] = petsc_arch
        os.environ["HDF5_DIR"] = os.path.join(petsc_dir, petsc_arch)
        os.environ["NETCDF4_DIR"] = os.path.join(petsc_dir, petsc_arch)

        # If petsc built mpich then we now need to set the compiler environment variables.
        if not compiler_env:
            compilerbin = os.path.join(petsc_dir, petsc_arch, "bin")
            cc = os.path.join(compilerbin, "mpicc")
            cxx = os.path.join(compilerbin, "mpicxx")
            f90 = os.path.join(compilerbin, "mpif90")
            compiler_env = create_compiler_env(cc, cxx, f90)

    with environment(**compiler_env):
        # update dependencies.
        for p in packages:
            pip_requirements(p)

        with pipargs("--no-deps"):
            if args.rebuild or petsc_changed or petsc4py_changed:
                clean("petsc4py/")
                install("petsc4py/")

            # Always rebuild h5py.
            build_and_install_h5py()
            build_and_install_libspatialindex()
            build_and_install_libsupermesh()

    if "loopy" in packages:
        # We do want to install loopy's dependencies.
        clean("loopy")
        install("loopy/")
        packages.remove("loopy")
    with pipargs("--no-deps"):
        try:
            packages.remove("PyOP2")
            packages.remove("firedrake")
        except ValueError:
            pass
        packages += ("PyOP2", "firedrake")
        for p in packages:
            clean(p)
            install(p+"/")

        # Ensure pytest is at the latest version
        run_pip(["install", "-U", "pytest"])

with environment(**compiler_env):
    with pipargs("--no-deps"):
        if options["slepc"]:
            build_and_install_slepc()

        if options["opencascade"]:
            build_and_install_pythonocc()

    if args.documentation_dependencies:
        install_documentation_dependencies()

if mode == "update":
    try:
        import firedrake_configuration
        firedrake_configuration.setup_cache_dirs()
        log.info("Clearing just in time compilation caches.")
        from firedrake.tsfc_interface import clear_cache, TSFCKernel
        from pyop2.compilation import clear_cache as pyop2_clear_cache
        print('Removing cached TSFC kernels from %s' % TSFCKernel._cachedir)
        clear_cache()
        pyop2_clear_cache()
    except:                     # noqa: E722
        # Unconditional except in order to avoid upgrade script failures.
        log.error("Failed to clear caches. Try running firedrake-clean.")


os.chdir("../..")

if mode == "install":
    log.info("\n\nSuccessfully installed Firedrake.\n")

    log.info("\nFiredrake has been installed in a python venv. You activate it with:\n")
    log.info("  . %s/bin/activate\n" % firedrake_env)
    log.info("The venv can be deactivated by running:\n")
    log.info("  deactivate\n\n")
    log.info("To upgrade Firedrake activate the venv and run firedrake-update\n")
else:
    log.info("\n\nSuccessfully updated Firedrake.\n")<|MERGE_RESOLUTION|>--- conflicted
+++ resolved
@@ -533,7 +533,6 @@
 else:
     petsc_options.add("--with-64-bit-indices")
 
-<<<<<<< HEAD
 
 if args.cuda:
     petsc_options.add('--with-cuda=1')
@@ -543,15 +542,11 @@
         petsc_options.add('--CUDAFLAGS={}'.format(args.cuda_compile_flags))
 
 
-if "PETSC_CONFIGURE_OPTIONS" not in os.environ:
-    os.environ["PETSC_CONFIGURE_OPTIONS"] = " ".join(sorted(petsc_options))
-=======
 if options.get("mpiexec") is not None:
     petsc_options.add("--with-mpiexec={}".format(options["mpiexec"]))
     petsc_options.add("--with-cc={}".format(options["mpicc"]))
     petsc_options.add("--with-cxx={}".format(options["mpicxx"]))
     petsc_options.add("--with-fc={}".format(options["mpif90"]))
->>>>>>> 73013086
 else:
     # Download mpich if the user does not tell us about an MPI.
     petsc_options.add("--download-mpich")
@@ -1447,14 +1442,9 @@
         packages.remove("petsc4py")
         packages.remove("firedrake")
 
-<<<<<<< HEAD
-        build_update_script()
-
     if args.cuda:
         run_pip_install(["pycuda"])
 
-=======
->>>>>>> 73013086
 else:
     # Update mode
     os.chdir("src")
