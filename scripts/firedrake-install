#! /usr/bin/env python3
import logging
import platform
import subprocess
import sys
import os
import stat
import shutil
from argparse import ArgumentParser, RawDescriptionHelpFormatter
import argparse
from collections import OrderedDict
import atexit

# Packages which we wish to ensure are always recompiled
wheel_blacklist = ["mpi4py", "randomgen"]

# Firedrake application installation shortcuts.
firedrake_apps = {
    "gusto": ("""Atmospheric dynamical core library. http://firedrakeproject.org/gusto""",
              "git+ssh://github.com/firedrakeproject/gusto#egg=gusto"),
    "thetis": ("""Coastal ocean model. http://thetisproject.org""",
               "git+ssh://github.com/thetisproject/thetis#egg=thetis"),
    "pyadjoint": ("""New generation adjoint. https://bitbucket.org/dolfin-adjoint/pyadjoint""",
                  "git+ssh://bitbucket.org/dolfin-adjoint/pyadjoint.git#egg=pyadjoint"),
    "icepack": ("""Glacier and ice sheet model. https://icepack.github.io""",
                "git+ssh://github.com/icepack/icepack.git#egg=icepack"),
}


class InstallError(Exception):
    # Exception for generic install problems.
    pass


class FiredrakeConfiguration(dict):
    """A dictionary extended to facilitate the storage of Firedrake
    configuration information."""
    def __init__(self, args=None):
        super(FiredrakeConfiguration, self).__init__()

        '''A record of the persistent options in force.'''
        self["options"] = {}
        '''Relevant environment variables.'''
        self["environment"] = {}
        '''Additional packages installed via the plugin interface.'''
        self["additions"] = []

        if args:
            for o in self._persistent_options:
                if o in args.__dict__.keys():
                    self["options"][o] = args.__dict__[o]

    _persistent_options = ["package_manager",
                           "minimal_petsc", "mpicc", "mpicxx", "mpif90", "mpiexec", "disable_ssh",
                           "honour_petsc_dir",
                           "show_petsc_configure_options",
<<<<<<< HEAD
                           "slepc", "slope", "packages", "honour_pythonpath",
                           "petsc_int_type", "cache_dir", "complex"]
=======
                           "slepc", "packages", "honour_pythonpath",
                           "petsc_int_type", "cache_dir"]
>>>>>>> b6653510


def deep_update(this, that):
    from collections import abc
    for k, v in that.items():
        if isinstance(v, abc.Mapping) and k in this.keys():
            this[k] = deep_update(this.get(k, {}), v)
        else:
            this[k] = v
    return this


invocation_directory = os.path.abspath(os.getcwd())

if os.path.basename(__file__) == "firedrake-install":
    mode = "install"
elif os.path.basename(__file__) == "firedrake-update":
    mode = "update"
    os.chdir(os.path.dirname(os.path.realpath(__file__)) + "/../..")
else:
    sys.exit("Script must be invoked either as firedrake-install or firedrake-update")


# Set up logging
# Log to file at DEBUG level
logfile = os.path.join(invocation_directory, 'firedrake-%s.log' % mode)
logging.basicConfig(level=logging.DEBUG,
                    format='%(asctime)s %(levelname)-6s %(message)s',
                    filename=logfile,
                    filemode='w')
# Log to console at INFO level
console = logging.StreamHandler()
console.setLevel(logging.INFO)
formatter = logging.Formatter('%(message)s')
console.setFormatter(formatter)
logging.getLogger().addHandler(console)

log = logging.getLogger()

log.info("Running %s" % " ".join(sys.argv))


if sys.version_info < (3, 5):
    if mode == "install":
        print("""\nInstalling Firedrake requires Python 3, at least version 3.5.
You should run firedrake-install with python3.""")
    if mode == "update":
        if hasattr(sys, "real_prefix"):
            # sys.real_prefix exists iff we are in an active virtualenv.
            #
            # Existing install trying to update past the py2/py3 barrier
            print("""\nFiredrake is now Python 3 only.  You cannot upgrade your existing installation.
Please follow the instructions at http://www.firedrakeproject.org/download.html to reinstall.""")
            sys.exit(1)
        else:
            # Accidentally (?) running firedrake-update with python2.
            print("""\nfiredrake-update must be run with Python 3, did you accidentally use Python 2?""")
    sys.exit(1)


branches = {}

jenkins = "JENKINS_URL" in os.environ
ci_testing_firedrake = "FIREDRAKE_CI_TESTS" in os.environ


def resolve_doi_branches(doi):
    import requests
    import hashlib
    log.info("Installing Firedrake components specified by {}".format(doi))
    response = requests.get("https://zenodo.org/api/records",
                            params={"q": "doi:{}".format(doi.replace("/", r"\/"))})
    if response.status_code >= 400:
        log.error("Unable to obtain Zenodo record for doi {}".format(doi))
        log.error("Response was {}".format(response.json()))
        sys.exit(1)
    response = response.json()
    try:
        record, = response["hits"]["hits"]
    except ValueError:
        log.error("Was expecting one record for doi '{doi}', found {num}".format(
            doi=doi, num=response["hits"]["total"]))
        log.error("Response was {}".format(response))
        sys.exit(1)
    files = record["files"]
    try:
        componentjson, = (f for f in files if f["key"] == "components.json")
    except ValueError:
        log.error("Expecting to find exactly one 'components.json' in record")
        sys.exit(1)
    download = requests.get(componentjson["links"]["self"])
    if download.status_code >= 400:
        log.error("Unable to download 'components.json'")
        log.error("Response was {}".format(download.json()))
        sys.exit(1)
    # component response has checksum as "md5:HEXDIGEST", strip the md5.
    if hashlib.md5(download.content).hexdigest() != componentjson["checksum"][4:]:
        log.error("Download failed checksum, expecting {expect}, got {got}".format(
            expect=componentjson["checksum"][4:],
            got=hashlib.md5(download.content).hexdigest()))
        sys.exit(1)
    componentjson = download.json()
    branches = {}
    for record in componentjson["components"]:
        commit = record["commit"]
        component = record["component"]
        package = component[component.find("/")+1:].lower()
        branches[package] = commit
        log.info("Using commit {commit} for component {comp}".format(
            commit=commit, comp=component))
    return branches


if mode == "install":
    # Handle command line arguments.
    parser = ArgumentParser(description="""Install firedrake and its dependencies.""",
                            epilog="""The install process has three steps.

1. Any required system packages are installed using brew (MacOS) or apt (Ubuntu
   and similar Linux systems). On a Linux system without apt, the installation
   will fail if a dependency is not found.

2. A set of standard and/or third party Python packages is installed to the
   specified install location.

3. The core set of Python packages is downloaded to ./firedrake/src/ and
   installed to the specified location.

The install creates a venv in ./firedrake and installs inside
that venv.

The installer will ensure that the required configuration options are
passed to PETSc. In addition, any configure options which you provide
in the PETSC_CONFIGURE_OPTIONS environment variable will be
honoured.""",
                            formatter_class=RawDescriptionHelpFormatter)

    parser.add_argument("--slepc", action="store_true",
                        help="Install SLEPc along with PETSc.")
    parser.add_argument("--disable-ssh", action="store_true",
                        help="Do not attempt to use ssh to clone git repositories: fall immediately back to https.")
    parser.add_argument("--no-package-manager", action='store_false', dest="package_manager",
                        help="Do not attempt to use apt or homebrew to install operating system packages on which we depend.")
    parser.add_argument("--minimal-petsc", action="store_true",
                        help="Minimise the set of petsc dependencies installed. This creates faster build times (useful for build testing).")
    group = parser.add_mutually_exclusive_group()
    group.add_argument("--honour-petsc-dir", action="store_true",
                       help="Usually it is best to let Firedrake build its own PETSc. If you wish to use another PETSc, set PETSC_DIR and pass this option.")
    group.add_argument("--petsc-int-type", choices=["int32", "int64"],
                       default="int32", type=str,
                       help="The integer type used by PETSc.  Use int64 if you need to solve problems with more than 2 billion degrees of freedom.  Only takes effect if firedrake-install builds PETSc.")

    parser.add_argument("--honour-pythonpath", action="store_true",
                        help="Pointing to external Python packages is usually a user error. Set this option if you know that you want PYTHONPATH set.")
    parser.add_argument("--rebuild-script", action="store_true",
                        help="Only rebuild the firedrake-install script. Use this option if your firedrake-install script is broken and a fix has been released in upstream Firedrake. You will need to specify any other options which you wish to be honoured by your new update script.")
    parser.add_argument("--doi", type=str, nargs=1,
                        help="Install a set of components matching a particular Zenodo DOI. The record should have been created with firedrake-zenodo.")
    # Used for testing if Zenodo broke the API
    # Tries to resolve to a known DOI and immediately exits.
    parser.add_argument("--test-doi-resolution", action="store_true",
                        help=argparse.SUPPRESS)
    parser.add_argument("--package-branch", type=str, nargs=2, action="append", metavar=("PACKAGE", "BRANCH"),
                        help="Specify which branch of a package to use. This takes two arguments, the package name and the branch.")
    parser.add_argument("--verbose", "-v", action="store_true", help="Produce more verbose debugging output.")
    parser.add_argument("--mpicc", type=str,
                        action="store", default=None,
                        help="C compiler to use when building with MPI (default is 'mpicc')")
    parser.add_argument("--mpicxx", type=str,
                        action="store", default=None,
                        help="C++ compiler to use when building with MPI (default is 'mpicxx')")
    parser.add_argument("--mpif90", type=str,
                        action="store", default=None,
                        help="Fortran compiler to use when building with MPI (default is 'mpif90')")
    parser.add_argument("--mpiexec", type=str,
                        action="store", default=None,
                        help="MPI launcher (default is 'mpiexec')")
    parser.add_argument("--show-petsc-configure-options", action="store_true",
                        help="Print out the configure options passed to PETSc")
    parser.add_argument("--venv-name", default="firedrake",
                        type=str, action="store",
                        help="Name of the venv to create (default is 'firedrake')")
    parser.add_argument("--install", action="append", dest="packages",
                        help="Additional packages to be installed. The address should be in format vcs+protocol://repo_url/#egg=pkg&subdirectory=pkg_dir . Some additional packages have shortcut install options for more information see --install-help.")
    parser.add_argument("--install-help", action="store_true",
                        help="Provide information on packages which can be installed using shortcut names.")
    parser.add_argument("--cache-dir", type=str,
                        action="store",
                        help="Directory to use for disk caches of compiled code (default is the .cache subdirectory of the Firedrake installation).")
    parser.add_argument("--complex", action="store_true",
                        help="Installs the complex version of Firedrake; rebuilds PETSc in complex mode.")
    parser.add_argument("--documentation-dependencies", action="store_true",
                        help="Install the dependencies required to build the documentation")

    args = parser.parse_args()

    # If the user has set any MPI info, they must set them all
    if args.mpicc or args.mpicxx or args.mpif90 or args.mpiexec:
        if not (args.mpicc and args.mpicxx and args.mpif90 and args.mpiexec):
            log.error("If you set any MPI information, you must set all of {mpicc, mpicxx, mpif90, mpiexec}.")
            sys.exit(1)

    if args.package_branch:
        branches = {package.lower(): branch for package, branch in args.package_branch}
    if args.test_doi_resolution:
        actual = resolve_doi_branches("10.5281/zenodo.1322546")
        expect = {'coffee': '87e50785d3a05b111f5423a66d461cd44cc4bdc9',
                  'finat': 'aa74fd499304c8363a4520555fd62ef21e8e5e1f',
                  'fiat': '184601a46c24fb5cbf8fd7961d22b16dd26890e7',
                  'firedrake': '6a30b64da01eb587dcc0e04e8e6b84fe4839bdb7',
                  'petsc': '413f72f04f5cb0a010c85e03ed029573ff6d4c63',
                  'petsc4py': 'ac2690070a80211dfdbab04634bdb3496c14ca0a',
                  'tsfc': 'fe9973eaacaa205fd491cd1cc9b3743b93a3d076',
                  'ufl': 'c5eb7fbe89c1091132479c081e6fa9c182191dcc',
                  'pyop2': '741a21ba9a62cb67c0aa300a2e199436ea8cb61c'}
        if actual != expect:
            log.error("Unable to resolve DOI correctly.")
            log.error("You'll need to figure out how Zenodo have changed their API.")
            sys.exit(1)
        else:
            log.info("DOI resolution test passed.")
            sys.exit(0)
    if args.doi:
        branches = resolve_doi_branches(args.doi[0])

    args.prefix = False  # Disabled as untested
    args.packages = args.packages or []

    config = FiredrakeConfiguration(args)
else:
    import firedrake_configuration
    config = firedrake_configuration.get_config()
    if config is None:
        raise InstallError("Failed to find existing Firedrake configuration")

    parser = ArgumentParser(description="""Update this firedrake install to the latest versions of all packages.""",
                            formatter_class=RawDescriptionHelpFormatter)
    parser.add_argument("--no-update-script", action="store_false", dest="update_script",
                        help="Do not update script before updating Firedrake.")
    parser.add_argument("--rebuild", action="store_true",
                        help="Rebuild all packages even if no new version is available. Usually petsc and petsc4py are only rebuilt if they change. All other packages are always rebuilt.")
    parser.add_argument("--rebuild-script", action="store_true",
                        help="Only rebuild the firedrake-install script. Use this option if your firedrake-install script is broken and a fix has been released in upstream Firedrake. You will need to specify any other options which you wish to be honoured by your new update script.")
    parser.add_argument("--slepc", action="store_true", dest="slepc", default=config["options"]["slepc"],
                        help="Install SLEPc along with PETSc")
    group = parser.add_mutually_exclusive_group()
    group.add_argument("--honour-petsc-dir", action="store_true",
                       default=config["options"].get("honour_petsc_dir", False),
                       help="Usually it is best to let Firedrake build its own PETSc. If you wish to use another PETSc, set PETSC_DIR and pass this option.")
    group.add_argument("--petsc-int-type", choices=["int32", "int64"],
                       default="int32", type=str,
                       help="The integer type used by PETSc.  Use int64 if you need to solve problems with more than 2 billion degrees of freedom.  Only takes effect if firedrake-install builds PETSc.")

    parser.add_argument("--honour-pythonpath", action="store_true", default=config["options"].get("honour_pythonpath", False),
                        help="Pointing to external Python packages is usually a user error. Set this option if you know that you want PYTHONPATH set.")
    parser.add_argument("--clean", action='store_true',
                        help="Delete any remnants of obsolete Firedrake components.")
    parser.add_argument("--verbose", "-v", action="store_true", help="Produce more verbose debugging output.")
    parser.add_argument("--install", action="append", dest="packages", default=config["options"].get("packages", []),
                        help="Additional packages to be installed. The address should be in format vcs+protocol://repo_url/#egg=pkg&subdirectory=pkg_dir. Some additional packages have shortcut install options for more information see --install-help.")
    parser.add_argument("--install-help", action="store_true",
                        help="Provide information on packages which can be installed using shortcut names.")
    parser.add_argument("--cache-dir", type=str,
                        action="store", default=config["options"].get("cache_dir", ""),
                        help="Directory to use for disk caches of compiled code (default is the .cache subdirectory of the Firedrake installation).")
    complex_group = parser.add_mutually_exclusive_group()
    group.add_argument("--complex", action="store_true",
                       help="Updates to the complex version of Firedrake; rebuilds PETSc in complex mode.")
    group.add_argument("--real", action="store_true",
                       help="Updates to the real version of Firedrake; rebuilds PETSc in complex mode.")
    parser.add_argument("--documentation-dependencies", action="store_true",
                        help="Install the dependencies required to build the documentation")

    args = parser.parse_args()

    args.packages = list(set(args.packages))  # remove duplicates

    petsc_int_type_changed = False
    if config["options"].get("petsc_int_type", "int32") != args.petsc_int_type:
        petsc_int_type_changed = True
        args.rebuild = True

    petsc_complex_type_changed = False
    previously_complex = config["options"].get("complex", False)
    now_complex = not args.real and (args.complex or previously_complex)
    if previously_complex != now_complex:
        petsc_complex_type_changed = True
        args.rebuild = True
    args.complex = now_complex

    config = deep_update(config, FiredrakeConfiguration(args))

if args.install_help:
    help_string = """
You can install the following packages by passing --install shortname
where shortname is one of the names given below:

"""
    componentformat = "|{:10}|{:70}|\n"
    header = componentformat.format("Name", "Description")
    line = "-" * (len(header) - 1) + "\n"
    help_string += line + header + line
    for package, d in firedrake_apps.items():
        help_string += componentformat.format(package, d[0])
    help_string += line
    print(help_string)
    sys.exit(0)


@atexit.register
def print_log_location():
    log.info("\n\n%s log saved in %s" % (mode.capitalize(), logfile))


class directory(object):
    """Context manager that executes body in a given directory"""
    def __init__(self, dir):
        self.dir = os.path.abspath(dir)

    def __enter__(self):
        self.olddir = os.path.abspath(os.getcwd())
        log.debug("Old path '%s'" % self.olddir)
        log.debug("Pushing path '%s'" % self.dir)
        os.chdir(self.dir)

    def __exit__(self, *args):
        log.debug("Popping path '%s'" % self.dir)
        os.chdir(self.olddir)
        log.debug("New path '%s'" % self.olddir)


class environment(object):
    def __init__(self, **env):
        self.old = os.environ.copy()
        self.new = env

    def __enter__(self):
        os.environ.update(self.new)

    def __exit__(self, *args):
        os.environ = self.old


options = config["options"]

# Apply short cut package names.
options["packages"] = [firedrake_apps.get(p, (None, p))[1] for p in options["packages"]]


# Record of obsolete packages which --clean should remove from old installs.
old_git_packages = ["dolfin-adjoint", "libadjoint"]

if mode == "install":
    firedrake_env = os.path.abspath(args.venv_name)
else:
    try:
        firedrake_env = os.environ["VIRTUAL_ENV"]
    except KeyError:
        quit("Unable to retrieve venv name from the environment.\n Please ensure the venv is active before running firedrake-update.")

if "cache_dir" not in config["options"] or not config["options"]["cache_dir"]:
    config["options"]["cache_dir"] = os.path.join(firedrake_env, ".cache")


# venv install
python = ["%s/bin/python" % firedrake_env]
# Use the pip from the venv
pip = python + ["-m", "pip"]
pipinstall = pip + ["install", "--no-binary", ",".join(wheel_blacklist)]


# This context manager should be used whenever arguments should be temporarily added to pipinstall.
class pipargs(object):
    def __init__(self, *args):
        self.args = args

    def __enter__(self):
        self.save = pipinstall.copy()
        pipinstall.extend(self.args)

    def __exit__(self, *args, **kwargs):
        global pipinstall
        pipinstall = self.save


pyinstall = python + ["setup.py", "install"]

if "PYTHONPATH" in os.environ and not args.honour_pythonpath:
    quit("""The PYTHONPATH environment variable is set. This is probably an error.
If you really want to use your own Python packages, please run again with the
--honour-pythonpath option.
""")

petsc_opts = "--download-eigen=%s/src/eigen-3.3.3.tgz " % firedrake_env

full_opts = '--download-chaco --download-metis --download-parmetis \
--download-scalapack --download-hypre --download-mumps --with-zlib --download-netcdf --download-pnetcdf --download-hdf5 --download-exodusii --with-fortran-bindings=0'

split_opts = set(full_opts.split())

if options["minimal_petsc"]:
    split_opts -= {'--with-zlib', '--download-netcdf', '--download-pnetcdf', '--download-exodusii'}
if options["petsc_int_type"] == 'int64':
    split_opts -= {'--download-chaco', '--download-scalapack', '--download-mumps'}
    split_opts |= {'--with-64-bit-indices'}
if options["complex"]:
    split_opts -= {'--download-hypre'}
    split_opts |= {'--with-scalar-type=complex'}

if "PETSC_CONFIGURE_OPTIONS" not in os.environ:
    os.environ["PETSC_CONFIGURE_OPTIONS"] = " ".join(split_opts)
else:
    for opt in split_opts:
        if opt not in os.environ["PETSC_CONFIGURE_OPTIONS"]:
            os.environ["PETSC_CONFIGURE_OPTIONS"] += " " + opt

if mode == "update" and petsc_int_type_changed:
    log.warning("""Force rebuilding all packages because PETSc int type changed""")

if mode == "update" and petsc_complex_type_changed:
    log.warning("""Force rebuilding all packages because PETSc scalar type changed between real and complex""")


def check_call(arguments, env=None):
    try:
        log.debug("Running command '%s'", " ".join(arguments))
        log.debug(subprocess.check_output(arguments, stderr=subprocess.STDOUT, env=env).decode())
    except subprocess.CalledProcessError as e:
        log.debug(e.output.decode())
        raise


def check_output(args, env=None):
    try:
        log.debug("Running command '%s'", " ".join(args))
        result = subprocess.check_output(args, stderr=subprocess.STDOUT, env=env)
        if isinstance(result, str):
            # Python 2
            return result
        else:
            # Python 3
            return result.decode()
    except subprocess.CalledProcessError as e:
        log.debug(e.output.decode())
        raise


def brew_install(name, options=None):
    try:
        # Check if it's already installed
        check_call(["brew", "list", name])
    except subprocess.CalledProcessError:
        # If not found, go ahead and install
        arguments = [name]
        if options:
            arguments = options + arguments
        if args.verbose:
            arguments = ["--verbose"] + arguments
        check_call(["brew", "install"] + arguments)


def apt_check(name):
    log.info("Checking for presence of package %s..." % name)
    # Note that subprocess return codes have the opposite logical
    # meanings to those of Python variables.
    try:
        check_call(["dpkg-query", "-s", name])
        log.info("  installed.")
        return True
    except subprocess.CalledProcessError:
        log.info("  missing.")
        return False


def apt_install(names):
    log.info("Installing missing packages: %s." % ", ".join(names))
    if sys.stdin.isatty():
        subprocess.check_call(["sudo", "apt-get", "install"] + names)
    else:
        log.info("Non-interactive stdin detected; installing without prompts")
        subprocess.check_call(["sudo", "apt-get", "-y", "install"] + names)


def split_requirements_url(url):
    name = url.split(".git")[0].split("#")[0].split("/")[-1]
    spliturl = url.split("://")[1].split("#")[0].split("@")
    try:
        plain_url, branch = spliturl
    except ValueError:
        plain_url = spliturl[0]
        branch = "master"
    return name, plain_url, branch


def git_url(plain_url, protocol):
    if protocol == "ssh":
        return "git@%s:%s" % tuple(plain_url.split("/", 1))
    elif protocol == "https":
        return "https://%s" % plain_url
    else:
        raise ValueError("Unknown git protocol: %s" % protocol)


def git_clone(url):
    name, plain_url, branch = split_requirements_url(url)
    if name == "petsc" and args.honour_petsc_dir:
        log.info("Using existing petsc installation\n")
        return name
    log.info("Cloning %s\n" % name)
    branch = branches.get(name.lower(), branch)
    try:
        if options["disable_ssh"]:
            raise InstallError("Skipping ssh clone because --disable-ssh")
        # note: so far only loopy requires submodule
        check_call(["git", "clone", "-q", "--recursive", git_url(plain_url, "ssh")])
        log.info("Successfully cloned repository %s" % name)
    except (subprocess.CalledProcessError, InstallError):
        if not options["disable_ssh"]:
            log.warning("Failed to clone %s using ssh, falling back to https." % name)
        try:
            check_call(["git", "clone", "-q", "--recursive", git_url(plain_url, "https")])
            log.info("Successfully cloned repository %s." % name)
        except subprocess.CalledProcessError:
            log.error("Failed to clone %s branch %s." % (name, branch))
            raise
    with directory(name):
        try:
            log.info("Checking out branch %s" % branch)
            check_call(["git", "checkout", "-q", branch])
            log.info("Successfully checked out branch %s" % branch)
        except subprocess.CalledProcessError:
            log.error("Failed to check out branch %s" % branch)
            raise
    return name


def list_cloned_dependencies(name):
    log.info("Finding dependencies of %s\n" % name)
    deps = OrderedDict()
    try:
        for dep in open(name + "/requirements-git.txt", "r"):
            name = split_requirements_url(dep.strip())[0]
            deps[name] = dep.strip()
    except IOError:
        pass
    return deps


def clone_dependencies(name):
    log.info("Cloning the dependencies of %s" % name)
    deps = []
    try:
        for dep in open(name + "/requirements-git.txt", "r"):
            deps.append(git_clone(dep.strip()))
    except IOError:
        pass
    return deps


def git_update(name, url=None):
    # Update the named git repo and return true if the current branch actually changed.
    log.info("Updating the git repository for %s" % name)
    with directory(name):
        git_sha = check_output(["git", "rev-parse", "HEAD"])
        # Ensure remotes get updated if and when we move repositories.
        if url:
            plain_url = split_requirements_url(url)[1]
            current_url = check_output(["git", "remote", "-v"]).split()[1]
            protocol = "https" if current_url.startswith("https") else "ssh"
            new_url = git_url(plain_url, protocol)
            # Ensure we only change from bitbucket to github and not the reverse.
            if new_url != current_url and "bitbucket.org" in current_url \
               and "github.com/firedrakeproject" in plain_url:
                log.info("Updating git remote for %s" % name)
                check_call(["git", "remote", "set-url", "origin", new_url])
        check_call(["git", "pull"])
        git_sha_new = check_output(["git", "rev-parse", "HEAD"])
    return git_sha != git_sha_new


def run_pip(args):
    check_call(pip + args)


def run_pip_install(pipargs):
    # Make pip verbose when logging, so we see what the
    # subprocesses wrote out.
    # Particularly important for debugging petsc fails.
    pipargs = ["-vvv"] + pipargs
    check_call(pipinstall + pipargs)


def run_cmd(args):
    check_call(args)


def pip_requirements(package):
    log.info("Installing pip dependencies for %s" % package)
    if os.path.isfile("%s/requirements-ext.txt" % package):
        run_pip_install(["-r", "%s/requirements-ext.txt" % package])
    elif os.path.isfile("%s/requirements.txt" % package):
        if package == "COFFEE":
            # FIXME: Horrible hack to work around
            # https://github.com/coin-or/pulp/issues/123
            run_pip_install(["--no-deps", "-r", "%s/requirements.txt" % package])
        elif package == "pyadjoint":
            with open("%s/requirements.txt" % package, "r") as f:
                reqs = f.readlines()
            for req in reqs:
                req = req.strip()
                try:
                    run_pip_install([req])
                except subprocess.CalledProcessError as e:
                    if req == "tensorflow":
                        log.debug("Skipping failing install of optional pyadjoint dependency tensorflow")
                    else:
                        raise e
        elif package == "loopy":
            # loopy dependencies are installed in setup.py
            return
        else:
            run_pip_install(["-r", "%s/requirements.txt" % package])
    else:
        log.info("No dependencies found. Skipping.")


def install(package):
    log.info("Installing %s" % package)
    if package == "petsc/":
        build_and_install_petsc()
    # The following outrageous hack works around the fact that petsc and co. cannot be installed in developer mode.
    elif package not in ["petsc4py/", "slepc/", "slepc4py/"]:
        run_pip_install(["-e", package])
    else:
        run_pip_install(["--ignore-installed", package])


def clean(package):
    log.info("Cleaning %s" % package)
    with directory(package):
        check_call(["python", "setup.py", "clean"])


def pip_uninstall(package):
    log.info("Removing existing %s installations\n" % package)
    # Uninstalling something with pip is an absolute disaster.  We
    # have to use pip freeze to list all available packages "locally"
    # and keep on removing the one we want until it is gone from this
    # list!  Yes, pip will happily have two different versions of the
    # same package co-existing.  Moreover, depending on the phase of
    # the moon, the order in which they are uninstalled is not the
    # same as the order in which they appear on sys.path!
    again = True
    i = 0
    while again:
        # List installed packages, "locally".  In a venv,
        # this just tells me packages in the venv, otherwise it
        # gives me everything.
        lines = check_output(pip + ["freeze", "-l"])
        again = False
        for line in lines.split("\n"):
            # Do we have a locally installed package?
            if line.startswith(package):
                # Uninstall it.
                run_pip(["uninstall", "-y", line.strip()])
                # Go round again, because THERE MIGHT BE ANOTHER ONE!
                again = True
        i += 1
        if i > 10:
            raise InstallError("pip claims it uninstalled %s more than 10 times.  Something is probably broken.", package)


def get_petsc_dir():
    if args.honour_petsc_dir:
        try:
            petsc_dir = os.environ["PETSC_DIR"]
        except KeyError:
            raise InstallError("Unable to find installed PETSc (did you forget to set PETSC_DIR?)")
        petsc_arch = os.environ.get("PETSC_ARCH", "")
    else:
        try:
            petsc_dir = check_output(python
                                     + ["-c", "import petsc; print(petsc.get_petsc_dir())"]).strip()

            petsc_arch = ""
        except subprocess.CalledProcessError:
            raise InstallError("Unable to find installed PETSc")
    return petsc_dir, petsc_arch


def get_slepc_dir():
    petsc_dir, petsc_arch = get_petsc_dir()
    if args.honour_petsc_dir:
        try:
            slepc_dir = os.environ["SLEPC_DIR"]
        except KeyError:
            raise InstallError("Need to set SLEPC_DIR for --slepc with --honour-petsc-dir")
    else:
        try:
            slepc_dir = check_output(python
                                     + ["-c", "import slepc; print(slepc.get_slepc_dir())"]).strip()
        except subprocess.CalledProcessError:
            raise InstallError("Unable to find installed SLEPc")
    return slepc_dir, petsc_arch


def build_and_install_petsc():
    import hashlib
    import urllib.request
    tarball = "eigen-3.3.3.tgz"
    url = "https://bitbucket.org/eigen/eigen/get/3.3.3.tar.gz"
    sha = hashlib.sha256()
    expect = "94878cbfa27b0d0fbc64c00d4aafa137f678d5315ae62ba4aecddbd4269ae75f"
    if not os.path.exists(tarball):
        log.info("Downloading Eigen from '%s' to '%s'" % (url, tarball))
        urllib.request.urlretrieve(url, filename=tarball)
    else:
        log.info("Eigen tarball already downloaded to '%s'" % tarball)
    log.info("Checking Eigen tarball integrity")
    with open(tarball, "rb") as f:
        while True:
            data = f.read(65536)
            if not data:
                break
            sha.update(data)
    actual = sha.hexdigest()
    if actual != expect:
        raise InstallError("Downloaded Eigen tarball has incorrect sha256sum, expected '%s', was '%s'",
                           expect, actual)
    else:
        log.info("Eigen tarball hash valid")
    log.info("Building PETSc. \nDepending on your platform, may take between a few minutes and an hour or more to build!")
    run_pip_install(["--ignore-installed", "petsc/"])


def build_and_install_h5py():
    import shutil
    log.info("Installing h5py")
    # Clean up old downloads
    if os.path.exists("h5py-2.5.0"):
        log.info("Removing old h5py-2.5.0 source")
        shutil.rmtree("h5py-2.5.0")
    if os.path.exists("h5py.tar.gz"):
        log.info("Removing old h5py.tar.gz")
        os.remove("h5py.tar.gz")

    url = "git+https://github.com/firedrakeproject/h5py.git@firedrake#egg=h5py"
    if os.path.exists("h5py"):
        changed = False
        with directory("h5py"):
            # Rewrite old h5py/h5py remote to firedrakeproject/h5py remote.
            plain_url = split_requirements_url(url)[1]
            current_remote = check_output(["git", "remote", "-v"]).split()[1]
            proto = "https" if current_remote.startswith("https") else "ssh"
            new_remote = git_url(plain_url, proto)
            if new_remote != current_remote and "h5py/h5py.git" in current_remote:
                log.info("Updating git remote for h5py from %s to %s", current_remote, new_remote)
                check_call(["git", "remote", "set-url", "origin", new_remote])
                check_call(["git", "fetch", "-p", "origin"])
                check_call(["git", "checkout", "firedrake"])
                changed = True
        changed |= git_update("h5py")
    else:
        git_clone(url)
        changed = True

    petsc_dir, petsc_arch = get_petsc_dir()
    hdf5_dir = "%s/%s" % (petsc_dir, petsc_arch)
    if changed or args.rebuild:
        log.info("Linking h5py against PETSc found in %s\n" % hdf5_dir)
        with environment(HDF5_DIR=hdf5_dir,
                         HDF5_MPI="ON"):
            # Only uninstall if things changed.
            pip_uninstall("h5py")
            # Pip installing from dirty directory is potentially unsafe.
            with directory("h5py/"):
                check_call(["git", "clean", "-fdx"])
            install("h5py/")
    else:
        log.info("No need to rebuild h5py")


def build_and_install_libsupermesh():
    log.info("Installing libsupermesh")
    url = "git+https://bitbucket.org/libsupermesh/libsupermesh.git"
    if os.path.exists("libsupermesh"):
        log.info("Updating the git repository for libsupermesh")
        with directory("libsupermesh"):
            check_call(["git", "fetch"])
            git_sha = check_output(["git", "rev-parse", "HEAD"])
            git_sha_new = check_output(["git", "rev-parse", "@{u}"])
            changed = git_sha != git_sha_new
            if changed:
                check_call(["git", "reset", "--hard"])
                check_call(["git", "pull"])
    else:
        git_clone(url)
        changed = True
    if changed:
        with directory("libsupermesh"):
            check_call(["git", "reset", "--hard"])
            check_call(["git", "clean", "-f", "-x", "-d"])
            check_call(["mkdir", "-p", "build"])
            with directory("build"):
                check_call(["cmake", "..", "-DBUILD_SHARED_LIBS=ON",
                            "-DCMAKE_INSTALL_PREFIX=" + firedrake_env,
                            "-DMPI_C_COMPILER=" + cc,
                            "-DMPI_CXX_COMPILER=" + cxx,
                            "-DMPI_Fortran_COMPILER=" + f90])
                check_call(["make"])
                check_call(["make", "install"])
    else:
        log.info("No need to rebuild libsupermesh")


def build_and_install_libspatialindex():
    log.info("Installing libspatialindex")
    if os.path.exists("libspatialindex"):
        log.info("Updating the git repository for libspatialindex")
        with directory("libspatialindex"):
            check_call(["git", "fetch"])
            git_sha = check_output(["git", "rev-parse", "HEAD"])
            git_sha_new = check_output(["git", "rev-parse", "@{u}"])
            libspatialindex_changed = git_sha != git_sha_new
            if libspatialindex_changed:
                check_call(["git", "reset", "--hard"])
                check_call(["git", "pull"])
    else:
        git_clone("git+https://github.com/firedrakeproject/libspatialindex.git")
        libspatialindex_changed = True

    if libspatialindex_changed:
        with directory("libspatialindex"):
            # Clean source directory
            check_call(["git", "reset", "--hard"])
            check_call(["git", "clean", "-f", "-x", "-d"])
            # Patch Makefile.am to skip building test
            check_call(["sed", "-i", "-e", "/^SUBDIRS/s/ test//", "Makefile.am"])
            # Build and install
            check_call(["./autogen.sh"])
            check_call(["./configure", "--prefix=" + firedrake_env,
                        "--enable-shared", "--disable-static"])
            check_call(["make"])
            check_call(["make", "install"])
    else:
        log.info("No need to rebuild libspatialindex")


def build_and_install_slepc():
    petsc_dir, petsc_arch = get_petsc_dir()

    if args.honour_petsc_dir:
        slepc_dir, slepc_arch = get_slepc_dir()
        log.info("Using installed SLEPc from %s/%s", slepc_dir, slepc_arch)
    else:
        log.info("Installing SLEPc.")
        url = "git+https://github.com/firedrakeproject/slepc.git@firedrake"
        if os.path.exists("slepc"):
            slepc_changed = False
            with directory("slepc"):
                plain_url = split_requirements_url(url)[1]
                current_remote = check_output(["git", "remote", "-v"]).split()[1]
                proto = "https" if current_remote.startswith("https") else "ssh"
                new_remote = git_url(plain_url, proto)
                if new_remote != current_remote:
                    log.info("Updating git remote for SLEPc from %s to %s", current_remote, new_remote)
                    check_call(["git", "remote", "set-url", "origin", new_remote])
                    check_call(["git", "fetch", "-p", "origin"])
                    check_call(["git", "checkout", "firedrake"])
                    slepc_changed = True
            slepc_changed |= git_update("slepc")
        else:
            git_clone(url)
            slepc_changed = True
        if slepc_changed:
            install("slepc/")
        else:
            log.info("No need to rebuild SLEPc")

    log.info("Installing slepc4py.")
    url = "git+https://github.com/firedrakeproject/slepc4py.git@firedrake"
    if os.path.exists("slepc4py"):
        slepc4py_changed = False
        with directory("slepc4py"):
            plain_url = split_requirements_url(url)[1]
            current_remote = check_output(["git", "remote", "-v"]).split()[1]
            proto = "https" if current_remote.startswith("https") else "ssh"
            new_remote = git_url(plain_url, proto)
            if new_remote != current_remote:
                log.info("Updating git remote for slepc4py from %s to %s", current_remote, new_remote)
                check_call(["git", "remote", "set-url", "origin", new_remote])
                check_call(["git", "fetch", "-p", "origin"])
                check_call(["git", "checkout", "firedrake"])
                slepc4py_changed = True
        slepc4py_changed |= git_update("slepc4py")
    else:
        git_clone(url)
        slepc4py_changed = True
    if slepc4py_changed:
        install("slepc4py/")
    else:
        log.info("No need to rebuild slepc4py")


def install_documentation_dependencies():
    """Just install the required dependencies. There are no provenance
    issues here so no need to record this in the configuration dict."""
    log.info("Installing documentation dependencies")
    run_pip_install(["sphinx"])
    run_pip_install(["sphinxcontrib-bibtex"])
    run_pip_install(["git+https://github.com/sphinx-contrib/youtube.git"])


def clean_obsolete_packages():
    dirs = os.listdir(".")
    for package in old_git_packages:
        pip_uninstall(package)
        if package in dirs:
            shutil.rmtree(package)


def quit(message):
    log.error(message)
    sys.exit(1)


def build_update_script():
    log.info("Creating firedrake-update script.")
    with open("firedrake/scripts/firedrake-install", "r") as f:
        update_script = f.read()

    try:
        os.mkdir("../bin")
    except OSError:
        pass
    with open("../bin/firedrake-update", "w") as f:
        f.write(update_script)
    check_call(["chmod", "a+x", "../bin/firedrake-update"])


if options["show_petsc_configure_options"]:
    log.info("******************************************\n")
    log.info("Building PETSc with the following options:\n")
    log.info("******************************************\n")
    log.info("%s\n\n" % os.environ["PETSC_CONFIGURE_OPTIONS"])

if args.rebuild_script:
    os.chdir(os.path.dirname(os.path.realpath(__file__)) + ("/../.."))

    build_update_script()

    log.info("Successfully rebuilt firedrake-update.\n")

    log.info("To upgrade firedrake, run firedrake-update")
    sys.exit(0)


if "PETSC_DIR" in os.environ and not args.honour_petsc_dir:
    quit("""The PETSC_DIR environment variable is set. This is probably an error.
If you really want to use your own PETSc build, please run again with the
--honour-petsc-dir option.
""")

if "PETSC_DIR" not in os.environ and args.honour_petsc_dir:
    quit("""The --honour-petsc-dir is set, but PETSC_DIR environment variable is
not defined. If you have compiled PETSc manually, set PETSC_DIR
(and optionally PETSC_ARCH) variables to point to the build directory.
""")

if "SLEPC_DIR" not in os.environ and args.honour_petsc_dir and options["slepc"]:
    quit("""If you use --honour-petsc-dir, you must also build SLEPc manually
and set the SLEPC_DIR environment variable appropriately""")

if "SLEPC_DIR" in os.environ and not args.honour_petsc_dir and options["slepc"]:
    quit("""The SLEPC_DIR environment variable is set.  If you want to use
your own SLEPc version, you must also build your own PETSc and run
with --honour-petsc-dir.""")

log.debug("*** Current environment (output of 'env') ***")
log.debug(check_output(["env"]))
log.debug("\n\n")

if mode == "install" or not args.update_script:
    # Check operating system.
    osname = platform.uname()[0]
    if osname == "Darwin":
        if options["package_manager"]:

            log.info("Installing command line tools...")
            try:
                check_call(["xcode-select", "--install"])
            except subprocess.CalledProcessError:
                # expected failure if already installed
                pass

            try:
                check_call(["brew", "--version"])
            except subprocess.CalledProcessError:
                quit("Homebrew not found. Please install it using the instructions at http://brew.sh and then try again.")

            log.info("Installing required packages via homebrew. You can safely ignore warnings that packages are already installed")
            # Ensure a fortran compiler is available
            brew_install("gcc")
            brew_install("openmpi")
            brew_install("python3")
            brew_install("autoconf")
            brew_install("automake")
            brew_install("cmake")
            brew_install("libtool")
            brew_install("mercurial")
            brew_install("boost")
        else:
            log.info("Xcode and homebrew installation disabled. Proceeding on the rash assumption that packaged dependencies are in place.")

    elif osname == "Linux":
        # Check for apt.
        try:
            if not options["package_manager"]:
                raise InstallError
            check_call(["apt-get", "--version"])

            apt_packages = ["build-essential",
                            "autoconf",
                            "automake",
                            "cmake",
                            "gfortran",
                            "git",
                            "libblas-dev",
                            "liblapack-dev",
                            "libmpich-dev",
                            "libtool",
                            "mercurial",
                            "mpich",
                            "python3-dev",
                            "python3-pip",
                            "python3-tk",
                            "python3-venv",
                            "zlib1g-dev",
                            "libboost-dev"]  # For ROL in pyadjoint

            missing_packages = [p for p in apt_packages if not apt_check(p)]
            if missing_packages:
                apt_install(missing_packages)

        except (subprocess.CalledProcessError, InstallError):
            log.info("apt-get not found or disabled. Proceeding on the rash assumption that your compiled dependencies are in place.")
            log.info("If this is not the case, please install the following and try again:")
            log.info("* A C and C++ compiler (for example gcc/g++ or clang), GNU make")
            log.info("* A Fortran compiler (for PETSc)")
            log.info("* MPI")
            log.info("* Blas and Lapack")
            log.info("* Git, Mercurial")
            log.info("* Python version >=3.5")
            log.info("* The Python headers")
            log.info("* autoconf, automake, libtool")
            log.info("* CMake")
            log.info("* zlib")

    else:
        log.warning("You do not appear to be running Linux or MacOS. Please do not be surprised if this install fails.")


if mode == "install":
    if os.path.exists(firedrake_env):
        log.warning("Specified venv '%s' already exists", firedrake_env)
        quit("Can't install into existing venv '%s'" % firedrake_env)

    log.info("Creating firedrake venv in '%s'." % firedrake_env)
    # Debian's Python3 is screwed, they don't ship ensurepip as part
    # of the base python package, so the default python -m venv
    # doesn't work.  Moreover, they have spiked the file such that it
    # calls sys.exit, which will kill any attempts to create a venv
    # with pip.
    try:
        import ensurepip        # noqa: F401
        with_pip = True
    except ImportError:
        with_pip = False
    import venv
    venv.EnvBuilder(with_pip=with_pip).create(firedrake_env)
    if not with_pip:
        import urllib.request
        log.debug("ensurepip unavailable, bootstrapping pip using get-pip.py")
        urllib.request.urlretrieve("https://bootstrap.pypa.io/get-pip.py", filename="get-pip.py")
        check_call(python + ["get-pip.py"])
        log.debug("bootstrapping pip succeeded")
        log.debug("Removing get-pip.py")
        os.remove("get-pip.py")
    # Ensure pip and setuptools are at the latest version.
    run_pip(["install", "-U", "setuptools"])
    run_pip(["install", "-U", "pip"])

    # We haven't activated the venv so we need to manually set the environment.
    os.environ["VIRTUAL_ENV"] = firedrake_env

    # Set up the MPI wrappers
    for opt in ["mpicc", "mpicxx", "mpif90"]:
        if options.get(opt):
            name = options[opt]
            src = shutil.which(name)
            dest = os.path.join(firedrake_env, "bin", opt)
            log.debug("Creating a symlink from %s to %s" % (src, dest))
            os.symlink(src, dest)

    if options.get("mpiexec"):
        mpiexecf = os.path.join(firedrake_env, "bin", "mpiexec")
        log.debug("Creating an mpiexec wrapper for %s" % shutil.which(args.mpiexec))
        with open(mpiexecf, "w") as mpiexec:
            contents = '#!/bin/bash' + os.linesep + shutil.which(args.mpiexec) + ' "$@"'
            mpiexec.write(contents)
        os.chmod(mpiexecf, os.stat(mpiexecf).st_mode | stat.S_IEXEC)

cc = options["mpicc"] or "mpicc"
cxx = options["mpicxx"] or "mpicxx"
f90 = options["mpif90"] or "mpif90"
compiler_env = dict(MPICC=cc,
                    MPICXX=cxx,
                    MPIF90=f90,
                    MPI_C_COMPILER=cc,
                    MPI_CXX_COMPILER=cxx,
                    MPI_Fortran_COMPILER=f90,
                    CC=cc,
                    CXX=cxx,
                    F90=f90)
os.chdir(firedrake_env)


def write_configuration(config):
    import json
    with directory("firedrake/firedrake_configuration"):
        try:
            with open("configuration.json", "w") as f:
                f.write(json.dumps(config))
            log.info("Configuration saved to configuration.json")
        except Exception as e:
            log.warning("Unable to save configuration to a JSON file")
            log.warning("Error Message:")
            log.warning(str(e))


if mode == "install":
    os.mkdir("src")
    os.chdir("src")

    if jenkins and ci_testing_firedrake:
        check_call(["ln", "-s", "../../../", "firedrake"])
    else:
        git_clone("git+https://github.com/firedrakeproject/firedrake.git")

    write_configuration(config)

    packages = clone_dependencies("firedrake")
    packages = clone_dependencies("PyOP2") + packages
    packages += ["firedrake"]

    for p in options["packages"]:
        name = git_clone(p)
        packages.extend(clone_dependencies(name))
        packages += [name]

    if args.honour_petsc_dir:
        packages.remove("petsc")

    # Force Cython to install first to work around pip dependency issues.
    run_pip_install(["Cython>=0.22"])

    with environment(**compiler_env):
        # Need to install petsc first in order to resolve hdf5 dependency.
        if not args.honour_petsc_dir:
            with pipargs("--no-deps"):
                packages.remove("petsc")
                install("petsc/")

        for p in packages:
            pip_requirements(p)

        build_and_install_h5py()
        build_and_install_libspatialindex()
        build_and_install_libsupermesh()

        if "loopy" in packages:
            # We do want to install loopy's dependencies.
            install("loopy/")
            packages.remove("loopy")

        with pipargs("--no-deps"):
            for p in packages:
                install(p+"/")
                sys.path.append(os.getcwd() + "/" + p)

        # Work around easy-install.pth bug.
        try:
            packages.remove("petsc")
        except ValueError:
            pass
        packages.remove("petsc4py")
        packages.remove("firedrake")

        build_update_script()

else:
    # Update mode
    os.chdir("src")

    if args.update_script:
        # Pull firedrake, rebuild update script, launch new script
        git_update("firedrake")
        build_update_script()
        os.execv(sys.executable, [sys.executable, "../bin/firedrake-update", "--no-update-script"] + sys.argv[1:])

    write_configuration(config)

    deps = OrderedDict()
    deps.update(list_cloned_dependencies("PyOP2"))
    deps.update(list_cloned_dependencies("firedrake"))
    for p in options["packages"]:
        name = split_requirements_url(p)[0]
        deps.update(list_cloned_dependencies(name))
        deps[name] = p
    packages = list(deps.keys())
    packages += ["firedrake"]

    # update packages.
    if not args.honour_petsc_dir:
        petsc_changed = git_update("petsc", deps["petsc"])
    else:
        petsc_changed = False
    petsc4py_changed = git_update("petsc4py", deps["petsc4py"])

    packages.remove("petsc")
    packages.remove("petsc4py")

    if args.clean:
        clean_obsolete_packages()
        for package in packages:
            pip_uninstall(package)
        if args.rebuild:
            pip_uninstall("petsc")
            pip_uninstall("petsc4py")

    for p in packages:
        try:
            git_update(p, deps.get(p, None))
        except OSError as e:
            if e.errno == 2:
                log.warning("%s missing, cloning anew.\n" % p)
                git_clone(deps[p])
            else:
                raise

    # update dependencies.
    for p in packages:
        pip_requirements(p)

    with pipargs("--no-deps"):
        with environment(**compiler_env):
            # Only rebuild petsc if it has changed.
            if not args.honour_petsc_dir and (args.rebuild or petsc_changed):
                clean("petsc/")
                log.info("Depending on your platform, PETSc may take an hour or more to build!")
                install("petsc/")
            if args.rebuild or petsc_changed or petsc4py_changed:
                clean("petsc4py/")
                install("petsc4py/")

            # Always rebuild h5py.
            build_and_install_h5py()
            build_and_install_libspatialindex()
            build_and_install_libsupermesh()

    if "loopy" in packages:
        # We do want to install loopy's dependencies.
        clean("loopy")
        install("loopy/")
        packages.remove("loopy")
    with pipargs("--no-deps"):
        try:
            packages.remove("PyOP2")
            packages.remove("firedrake")
        except ValueError:
            pass
        packages += ("PyOP2", "firedrake")
        for p in packages:
            clean(p)
            install(p+"/")

        # Ensure pytest is at the latest version
        run_pip(["install", "-U", "pytest"])

with environment(**compiler_env):
    with pipargs("--no-deps"):
        if options["slepc"]:
            build_and_install_slepc()
    if args.documentation_dependencies:
        install_documentation_dependencies()

if mode == "update":
    try:
        firedrake_configuration.setup_cache_dirs()
        log.info("Clearing just in time compilation caches.")
        from firedrake.tsfc_interface import clear_cache, TSFCKernel
        from pyop2.compilation import clear_cache as pyop2_clear_cache
        print('Removing cached TSFC kernels from %s' % TSFCKernel._cachedir)
        clear_cache()
        pyop2_clear_cache()
    except:                     # noqa: E722
        # Unconditional except in order to avoid upgrade script failures.
        log.error("Failed to clear caches. Try running firedrake-clean.")


os.chdir("../..")

if mode == "install":
    log.info("\n\nSuccessfully installed Firedrake.\n")

    log.info("\nFiredrake has been installed in a python venv. You activate it with:\n")
    log.info("  . %s/bin/activate\n" % firedrake_env)
    log.info("The venv can be deactivated by running:\n")
    log.info("  deactivate\n\n")
    log.info("To upgrade Firedrake activate the venv and run firedrake-update\n")
else:
    log.info("\n\nSuccessfully updated Firedrake.\n")<|MERGE_RESOLUTION|>--- conflicted
+++ resolved
@@ -54,13 +54,8 @@
                            "minimal_petsc", "mpicc", "mpicxx", "mpif90", "mpiexec", "disable_ssh",
                            "honour_petsc_dir",
                            "show_petsc_configure_options",
-<<<<<<< HEAD
-                           "slepc", "slope", "packages", "honour_pythonpath",
+                           "slepc", "packages", "honour_pythonpath",
                            "petsc_int_type", "cache_dir", "complex"]
-=======
-                           "slepc", "packages", "honour_pythonpath",
-                           "petsc_int_type", "cache_dir"]
->>>>>>> b6653510
 
 
 def deep_update(this, that):
