
Firedrake has been contributed to by the following:

Institutions
------------

Imperial College London
University of Bath
University of Leeds
University of Oxford
Durham University

Individuals
-----------

Julian Andrej
Tom Bendall
Gheorghe-Teodor Bercea
George Boutsioukis
Ed Bueler
Henrik Buesing
Justin Chang
Teodoro Fields Collin
Colin Cotter
Patrick Farrell
Simon Funke
Thomas Gibson
Tim Greaves
Alastair Gregory
David A Ham
Christopher Hawkes
Miklós Homolya
Christian Jacobs
Nick Johnson
Anna Kalogirou
Tuomas Karna
Paul H.J. Kelly
Rob Kirby
Stephan Kramer
Michael Lange
Nicolas Loriant
Fabio Luporini
Graham Markall
Geordie McBain
Andrew McRae
Lawrence Mitchell
Eike Mueller
Alberto Paganini
Francis Poulin
Florian Rathgeber
Asbjørn Nilsen Riseth
Hannah Rittich
Francis P. Russell
Thomas Roy
Tomasz Salwa
Kaho Sato
Dan Shapero
Jemma Shipton
Tianjiao Sun
Florian Wechsung
Fangyi Zhou
<<<<<<< HEAD
Nacime Bouziani
=======
Cyrus Cheng
>>>>>>> e4cefd12
<|MERGE_RESOLUTION|>--- conflicted
+++ resolved
@@ -59,8 +59,5 @@
 Tianjiao Sun
 Florian Wechsung
 Fangyi Zhou
-<<<<<<< HEAD
 Nacime Bouziani
-=======
-Cyrus Cheng
->>>>>>> e4cefd12
+Cyrus Cheng